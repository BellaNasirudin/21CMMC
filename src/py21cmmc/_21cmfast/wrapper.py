--- conflicted
+++ resolved
@@ -1459,13 +1459,8 @@
     lc = np.zeros((user_params.HII_DIM, user_params.HII_DIM, n_lightcone))
 
     scroll_distances = cosmo_params.cosmo.comoving_distance(scrollz).value - d_at_redshift
-<<<<<<< HEAD
 
     # Iterate through redshift from top to bottom
-=======
-    
-    # Iterate through redshift from top to bottom (except first one...)
->>>>>>> b68b2cf0
     st, ib, bt = None, None, None
     lc_index = 0
     box_index = 0
