"""
This is the main wrapper for the underlying 21cmFAST C-code, and the module provides a number of:

* Input-parameter classes which wrap various C structs (these are the classes ending with ``*Params`` or ``*Options``)
* Output objects which simplify access to underlying data structures, such as density, velocity and ionization fields
* Low-level functions which simplify calling the background C functions which populate these output objects given the
  input classes.
* High-level functions which provide the most efficient and simplest way to generate the most commonly desired outputs.

Along with these, the module exposes ``global_params``, which is a simple class providing read/write access to a number
of parameters used throughout the computation which are very rarely varied. These parameters can be accessed as
standard instance attributes of ``global_params``, and listed using ``dir(global_params)``. When set, they are used
globally for all proceeding calculations.

**Input Parameter Classes**

There are four input parameter/option classes, not all of which are required for any given function. They are
:class:`UserParams`, :class:`CosmoParams`, :class:`AstroParams` and :class:`FlagOptions`. Each of them defines a number
of variables, and all of these have default values, to minimize the burden on the user. These defaults are accessed via
the ``_defaults_`` class attribute of each class. The available parameters for each are listed in the documentation
for each class below.

**Output Objects**

The remainder of the classes defined in this module are output classes. These exist to simplify access to large datasets
created within C. Fundamentally, ownership of the data belongs to these classes, and the C functions merely accesses
this and fills it. The various boxes and quantities associated with each output are available as instance attributes.
Along with the output data, each output object contains the various input parameter objects necessary to define it.

.. warning:: These should not be instantiated or filled by the user, but always handled as output objects from the
             various functions contained here. Only the data within the objects should be accessed.

**Low-level functions**

The low-level functions provided here ease the production of the aforementioned output objects. Functions exist for
each low-level C routine, which have been decoupled as far as possible. So, functions exist to create
:func:`initial_conditions`, :func:`perturb_field`, :class:`ionize_box` and so on. Creating a brightness temperature
box (often the desired final output) would generally require calling each of these in turn, as each depends on the
result of a previous function. Nevertheless, each function has the capability of generating the required previous
outputs on-the-fly, so one can instantly call :func:`ionize_box` and get a self-consistent result. Doing so, while
convenient, is sometimes not *efficient*, especially when using inhomogeneous recombinations or the spin temperature
field, which intrinsically require consistent evolution of the ionization field through redshift. In these cases, for
best efficiency it is recommended to either use a customised manual approach to calling these low-level functions, or
to call a higher-level function which optimizes this process.

Finally, note that ``21CMMC`` attempts to optimize the production of the large amount of data via on-disk caching.
By default, if a previous set of data has been computed using the current input parameters, it will be read-in from
a caching repository and returned directly. This behaviour can be tuned in any of the low-level (or high-level)
functions by setting the `write`, `direc`, `regenerate` and `match_seed` parameters (see docs for
:func:`initial_conditions` for details). The function :func:`~query_cache` can be used to search the cache, and return
empty datasets corresponding to each (these can the be filled with the data merely by calling ``.read()`` on any
data set). Conversely, a specific data set can be read and returned as a proper output object by calling the
:func:`readbox` function.


**High-level functions**

As previously mentioned, calling the low-level functions in some cases is non-optimal, especially when full evolution
of the field is required, and thus iteration through a series of redshift. In addition, while
:class:`InitialConditions` and :class:`PerturbedField` are necessary intermediate data, it is *usually* the resulting
brightness temperature which is of most interest, and it is easier to not have to worry about the intermediate steps
explicitly. For these typical use-cases, two high-level functions are available: :func:`run_coeval` and
:func:`run_lightcone`, whose purpose should be self-explanatory. These will optimally run all necessary intermediate
steps (using cached results by default if possible) and return all datasets of interest.


Examples
--------
A typical example of using this module would be the following.

>>> import py21cmmc as p21

Get coeval cubes at redshift 7,8 and 9, without spin temperature or inhomogeneous recombinations:

>>> init, perturb, xHI, Tb = p21.run_coeval(
>>>                              redshift=[7,8,9],
>>>                              cosmo_params=p21.CosmoParams(hlittle=0.7),
>>>                              user_params=p21.UserParams(HII_DIM=100)
>>>                          )

Get coeval cubes at the same redshift, with both spin temperature and inhomogeneous recombinations, pulled from the
natural evolution of the fields:

>>> all_boxes = p21.run_coeval(
>>>                 redshift=[7,8,9],
>>>                 user_params=p21.UserParams(HII_DIM=100),
>>>                 flag_options=p21.FlagOptions(INHOMO_RECO=True),
>>>                 do_spin_temp=True
>>>             )

Get a self-consistent lightcone defined between z1 and z2 (`z_step_factor` changes the logarithmic steps between
redshift that are actually evaluated, which are then interpolated onto the lightcone cells):

>>> lightcone = p21.run_lightcone(redshift=z2, max_redshift=z2, z_step_factor=1.03)
"""
import copy
import numbers
import warnings
from os import path
import yaml

import h5py
import glob
import numpy as np
from astropy.cosmology import Planck15, z_at_value
from astropy import units

from ._21cmfast import ffi, lib
from ._utils import StructWithDefaults, OutputStruct as _OS, _StructWrapper

# Global Options
with open(path.expanduser(path.join("~", '.21CMMC', "config.yml"))) as f:
    config = yaml.load(f)

global_params = _StructWrapper(lib.global_params, ffi)
EXTERNALTABLES = ffi.new("char[]", path.join(path.expanduser("~"), ".21CMMC").encode())
global_params.external_table_path = EXTERNALTABLES


# ======================================================================================================================
# PARAMETER STRUCTURES
# ======================================================================================================================
class CosmoParams(StructWithDefaults):
    """
    Cosmological parameters (with defaults) which translates to a C struct.

    To see default values for each parameter, use ``CosmoParams._defaults_``.
    All parameters passed in the constructor are also saved as instance attributes which should
    be considered read-only. This is true of all input-parameter classes.

    Parameters
    ----------
    RANDOM_SEED : float, optional
        A seed to set the IC generator. If None, chosen from uniform distribution.

    SIGMA_8 : float, optional
        RMS mass variance (power spectrum normalisation).

    hlittle : float, optional
        H_0/100.

    OMm : float, optional
        Omega matter.

    OMb : float, optional
        Omega baryon, the baryon component.

    POWER_INDEX : float, optional
        Spectral index of the power spectrum.
    """
    _ffi = ffi

    _defaults_ = dict(
        RANDOM_SEED=None,
        SIGMA_8=0.82,
        hlittle=Planck15.h,
        OMm=Planck15.Om0,
        OMb=Planck15.Ob0,
        POWER_INDEX=0.97
    )

    @property
    def RANDOM_SEED(self):
        """
        The current random seed for the cosmology, which determines the initial conditions.
        """
        while not self._RANDOM_SEED:
            self._RANDOM_SEED = int(np.random.randint(1, 1e12))
        return self._RANDOM_SEED

    @property
    def OMl(self):
        """
        Omega lambda, dark energy density.
        """
        return 1 - self.OMm

    @property
    def cosmo(self):
        """
        Return an astropy cosmology object for this cosmology.
        """
        return Planck15.clone(H0=self.hlittle*100, Om0=self.OMm, Ob0=self.OMb)



class UserParams(StructWithDefaults):
    """
    Structure containing user parameters (with defaults).

    To see default values for each parameter, use ``UserParams._defaults_``.
    All parameters passed in the constructor are also saved as instance attributes which should
    be considered read-only. This is true of all input-parameter classes.

    Parameters
    ----------
    HII_DIM : int, optional
        Number of cells for the low-res box.

    DIM : int,optional
        Number of cells for the high-res box (sampling ICs) along a principal axis. To avoid
        sampling issues, DIM should be at least 3 or 4 times HII_DIM, and an integer multiple.
        By default, it is set to 4*HII_DIM.

    BOX_LEN : float, optional
        Length of the box, in Mpc.
    """
    _ffi = ffi

    _defaults_ = dict(
        BOX_LEN=150.0,
        DIM=None,
        HII_DIM=50,
    )

    @property
    def DIM(self):
        """
        Number of cells for the high-res box (sampling ICs) along a principal axis. Dynamically generated.
        """
        return self._DIM or 4 * self.HII_DIM

    @property
    def tot_fft_num_pixels(self):
        "Number of pixels in the high-res box."
        return self.DIM ** 3

    @property
    def HII_tot_num_pixels(self):
        "Number of pixels in the low-res box."
        return self.HII_DIM ** 3


class AstroParams(StructWithDefaults):
    """
    Astrophysical parameters.

    To see default values for each parameter, use ``AstroParams._defaults_``.
    All parameters passed in the constructor are also saved as instance attributes which should
    be considered read-only. This is true of all input-parameter classes.

    Parameters
    ----------
    INHOMO_RECO : bool, optional
        Whether inhomogeneous recombinations are being calculated. This is not a part of the astro parameters structure,
        but is required by this class to set some default behaviour.
    EFF_FACTOR_PL_INDEX : float, optional
    HII_EFF_FACTOR : float, optional
    R_BUBBLE_MAX : float, optional
        Default is 50 if `INHOMO_RECO` is True, or 15.0 if not.
    ION_Tvir_MIN : float, optional
    L_X : float, optional
    NU_X_THRESH : float, optional
    X_RAY_SPEC_INDEX : float, optional
    X_RAY_Tvir_MIN : float, optional
        Default is `ION_Tvir_MIN`.
    F_STAR : float, optional
    t_STAR : float, optional
    N_RSD_STEPS : float, optional
    """

    _ffi = ffi

    _defaults_ = dict(
        EFF_FACTOR_PL_INDEX=0.0,
        HII_EFF_FACTOR=30.0,
        R_BUBBLE_MAX=None,
        ION_Tvir_MIN=4.69897,
        L_X=40.0,
        NU_X_THRESH=500.0,
        X_RAY_SPEC_INDEX=1.0,
        X_RAY_Tvir_MIN=None,
        F_STAR=0.05,
        t_STAR=0.5,
        N_RSD_STEPS=20,
    )

    def __init__(self, *args, INHOMO_RECO=False, **kwargs):
        # TODO: should try to get inhomo_reco out of here... just needed for default of R_BUBBLE_MAX.
        self.INHOMO_RECO = INHOMO_RECO
        super().__init__(*args, **kwargs)

    def convert(self, key, val):
        if key in ['ION_Tvir_MIN', "L_X", "X_RAY_Tvir_MIN"]:
            return 10 ** val
        else:
            return val

    @property
    def R_BUBBLE_MAX(self):
        "Maximum radius of bubbles to be searched. Set dynamically."
        if not self._R_BUBBLE_MAX:
            return 50.0 if self.INHOMO_RECO else 15.0
        else:
            return self._R_BUBBLE_MAX

    # @property
    # def ION_Tvir_MIN(self):
    #     "Minimum virial temperature of ionization (unlogged)."
    #     return 10 ** self._ION_Tvir_MIN
    #
    # @property
    # def L_X(self):
    #     "X-ray luminosity (unlogged)"
    #     return 10 ** self._L_X

    @property
    def X_RAY_Tvir_MIN(self):
        "Minimum virial temperature of X-ray emitting sources (unlogged and set dynamically)."
        return self._X_RAY_Tvir_MIN if self._X_RAY_Tvir_MIN else self.ION_Tvir_MIN


class FlagOptions(StructWithDefaults):
    """
    Flag-style options for the ionization routines.

    To see default values for each parameter, use ``FlagOptions._defaults_``.
    All parameters passed in the constructor are also saved as instance attributes which should
    be considered read-only. This is true of all input-parameter classes.

    Parameters
    ----------
    INCLUDE_ZETA_PL : bool, optional
        Should always be zero (have yet to include this option)

    SUBCELL_RSDS : bool, optional
        Add sub-cell RSDs (currently doesn't work if Ts is not used)

    INHOMO_RECO : bool, optional
        Whether to perform inhomogeneous recombinations

    USE_TS_FLUCT : bool, optional
        Whether to perform IGM spin temperature fluctuations (i.e. X-ray heating)
    """

    _ffi = ffi

    _defaults_ = dict(
        INCLUDE_ZETA_PL=False,
        SUBCELL_RSD=False,
        INHOMO_RECO=False,
        USE_TS_FLUCT=False,
    )


# ======================================================================================================================
# OUTPUT STRUCTURES
# ======================================================================================================================
class _OutputStruct(_OS):
    _global_params = global_params

    def __init__(self, user_params=UserParams(), cosmo_params=CosmoParams(), **kwargs):
        super().__init__(user_params=user_params, cosmo_params=cosmo_params, **kwargs)

    _ffi = ffi


class _OutputStructZ(_OutputStruct):
    _inputs = ['redshift', 'user_params', 'cosmo_params']

    # def __init__(self, redshift, user_params=UserParams(), cosmo_params=CosmoParams(), **kwargs):
    #     super().__init__(user_params=user_params, cosmo_params=cosmo_params, redshift=float(redshift), **kwargs)
    #     self._name += "_z%.4f" % self.redshift


class InitialConditions(_OutputStruct):
    """
    A class containing all initial conditions boxes.
    """

    def _init_arrays(self):
        self.lowres_density = np.zeros(self.user_params.HII_tot_num_pixels, dtype=np.float32)
        self.lowres_vx = np.zeros(self.user_params.HII_tot_num_pixels, dtype=np.float32)
        self.lowres_vy = np.zeros(self.user_params.HII_tot_num_pixels, dtype=np.float32)
        self.lowres_vz = np.zeros(self.user_params.HII_tot_num_pixels, dtype=np.float32)
        self.lowres_vx_2LPT = np.zeros(self.user_params.HII_tot_num_pixels, dtype=np.float32)
        self.lowres_vy_2LPT = np.zeros(self.user_params.HII_tot_num_pixels, dtype=np.float32)
        self.lowres_vz_2LPT = np.zeros(self.user_params.HII_tot_num_pixels, dtype=np.float32)
        self.hires_density = np.zeros(self.user_params.tot_fft_num_pixels, dtype=np.float32)

        shape = (self.user_params.HII_DIM, self.user_params.HII_DIM, self.user_params.HII_DIM)
        self.lowres_density.shape = shape
        self.lowres_vx.shape = shape
        self.lowres_vy.shape = shape
        self.lowres_vz.shape = shape
        self.lowres_vx_2LPT.shape = shape
        self.lowres_vy_2LPT.shape = shape
        self.lowres_vz_2LPT.shape = shape
        self.hires_density.shape = (self.user_params.DIM, self.user_params.DIM, self.user_params.DIM)


class PerturbedField(_OutputStructZ):
    """
    A class containing all perturbed field boxes
    """

    def _init_arrays(self):
        self.density = np.zeros(self.user_params.HII_tot_num_pixels, dtype=np.float32)
        self.velocity = np.zeros(self.user_params.HII_tot_num_pixels, dtype=np.float32)

        self.density.shape = (self.user_params.HII_DIM, self.user_params.HII_DIM, self.user_params.HII_DIM)
        self.velocity.shape = (self.user_params.HII_DIM, self.user_params.HII_DIM, self.user_params.HII_DIM)


class IonizedBox(_OutputStructZ):
    "A class containing all ionized boxes"
    _inputs = ['redshift', 'user_params', 'cosmo_params', 'flag_options', 'astro_params']

    def __init__(self, astro_params=None, flag_options=FlagOptions(), first_box=False, **kwargs):
        if astro_params is None:
            astro_params = AstroParams(INHOMO_RECO=flag_options.INHOMO_RECO)
        self.first_box = first_box

        super().__init__(astro_params=astro_params, flag_options=flag_options, **kwargs)

    def _init_arrays(self):
        # ionized_box is always initialised to be neutral for excursion set algorithm. Hence np.ones instead of np.zeros
        self.xH_box = np.ones(self.user_params.HII_tot_num_pixels, dtype=np.float32)
        self.Gamma12_box = np.zeros(self.user_params.HII_tot_num_pixels, dtype=np.float32)
        self.z_re_box = np.zeros(self.user_params.HII_tot_num_pixels, dtype=np.float32)
        self.dNrec_box = np.zeros(self.user_params.HII_tot_num_pixels, dtype=np.float32)

        shape = (self.user_params.HII_DIM, self.user_params.HII_DIM, self.user_params.HII_DIM)
        self.xH_box.shape = shape
        self.Gamma12_box.shape = shape
        self.z_re_box.shape = shape
        self.dNrec_box.shape = shape


class TsBox(IonizedBox):
    "A class containing all spin temperature boxes"

    def _init_arrays(self):
        self.Ts_box = np.zeros(self.user_params.HII_tot_num_pixels, dtype=np.float32)
        self.x_e_box = np.zeros(self.user_params.HII_tot_num_pixels, dtype=np.float32)
        self.Tk_box = np.zeros(self.user_params.HII_tot_num_pixels, dtype=np.float32)

        self.Ts_box.shape = (self.user_params.HII_DIM, self.user_params.HII_DIM, self.user_params.HII_DIM)
        self.x_e_box.shape = (self.user_params.HII_DIM, self.user_params.HII_DIM, self.user_params.HII_DIM)
        self.Tk_box.shape = (self.user_params.HII_DIM, self.user_params.HII_DIM, self.user_params.HII_DIM)


class BrightnessTemp(IonizedBox):
    "A class containin the brightness temperature box."

    def _init_arrays(self):
        self.brightness_temp = np.zeros(self.user_params.HII_tot_num_pixels, dtype=np.float32)

        self.brightness_temp.shape = (self.user_params.HII_DIM, self.user_params.HII_DIM, self.user_params.HII_DIM)


# ======================================================================================================================
# HELPER FUNCTIONS
# ======================================================================================================================
def _check_compatible_inputs(*datasets, ignore_redshift=False):
    done = []
    for i, d in enumerate(datasets):
        if d is None:
            continue

        for inp in d._inputs:
            if ignore_redshift and inp == "redshift":
                continue

            if inp not in done:
                for j, d2 in enumerate(datasets[(i + 1):]):
                    if d2 is None:
                        continue

                    if inp in d2._inputs and getattr(d, inp) != getattr(d2, inp):
                        raise ValueError("%s and %s are incompatible" % (d.__class__.__name__, d2.__class__.__name__))
                done += [inp]


def _get_inputs(defaults, *structs):
    for i in range(len(defaults)):
        k = ''.join('_' + c.lower() if c.isupper() else c for c in defaults[i].__class__.__name__).strip('_')

        for s in structs:
            if s is None:
                continue

            if hasattr(s, k):
                defaults[i] = getattr(s, k)
                break

    return defaults


def _get_redshift(redshift, *structs):
    if redshift is None and all([s is None for s in structs]):
        raise ValueError("Either redshift must be provided, or a data set containing it.")

    for s in structs:
        if hasattr(s, "redshift"):
            return redshift

    return redshift


# ======================================================================================================================
# WRAPPING FUNCTIONS
# ======================================================================================================================
def initial_conditions(user_params=None, cosmo_params=None, regenerate=False, write=True, direc=None,
                       match_seed=False):
    """
    Compute initial conditions.

    Parameters
    ----------
    user_params : :class:`~UserParams` instance, optional
        Defines the overall options and parameters of the run.

    cosmo_params : :class:`~CosmoParams` instance, optional
        Defines the cosmological parameters used to compute initial conditions.

    regenerate : bool, optional
        Whether to force regeneration of data, even if matching cached data is found. This is applied recursively to
        any potential sub-calculations. It is ignored in the case of dependent data only if that data is explicitly
        passed to the function.

    write : bool, optional
        Whether to write results to file (i.e. cache). This is recursively applied to any potential sub-calculations.

    direc : str, optional
        The directory in which to search for the boxes and write them. By default, this is the directory given by
        ``boxdir`` in the configuration file, ``~/.21CMMC/config.yml``. Note that for *reading* data, while the
        specified `direc` is searched first, the default directory will *also* be searched if no appropriate data is
        found in `direc`. This is recursively applied to any potential sub-calculations.

    match_seed : bool, optional
        If `False`, then the caching mechanism will consider any initial conditions boxes with the same defining parameters
        to be a match, without considering the random seed. Otherwise, the random seed must also be matched to be read
        in from cache. Any other kinds of boxes will always require matching the seed to be self-consistent.

    Returns
    -------
    :class:`~InitialConditions`
    """
    user_params = UserParams(user_params)
    cosmo_params = CosmoParams(cosmo_params)

    # Initialize memory for the boxes that will be returned.
    boxes = InitialConditions(user_params, cosmo_params)

    # First check whether the boxes already exist.
    if not regenerate:
        try:
            boxes.read(direc, match_seed)
            print("Existing init_boxes found and read in.")
            return boxes
        except IOError:
            pass

    # Run the C code
    lib.ComputeInitialConditions(user_params(), cosmo_params(), boxes())
    boxes.filled = True
    boxes._expose()

    # Optionally do stuff with the result (like writing it)
    if write:
        boxes.write(direc)

    return boxes


def perturb_field(redshift, init_boxes=None, user_params=None, cosmo_params=None,
                  regenerate=False, write=True, direc=None,
                  match_seed=False):
    """
    Compute a perturbed field at a given redshift.

    Parameters
    ----------
    redshift : float
        The redshift at which to compute the perturbed field.

    init_boxes : :class:`~InitialConditions`, optional
        If given, these initial conditions boxes will be used, otherwise initial conditions will be generated. If given,
        the user and cosmo params will be set from this object.

    user_params : :class:`~UserParams`, optional
        Defines the overall options and parameters of the run.

    cosmo_params : :class:`~CosmoParams`, optional
        Defines the cosmological parameters used to compute initial conditions.

    Returns
    -------
    :class:`~PerturbedField`

    Other Parameters
    ----------------
    regenerate, write, direc, match_seed:
        See docs of :func:`initial_conditions` for more information.

    Examples
    --------
    The simplest method is just to give a redshift::

    >>> field = perturb_field(7.0)
    >>> print(field.density)

    Doing so will internally call the :func:`~initial_conditions` function. If initial conditions have already been
    calculated, this can be avoided by passing them:

    >>> init_boxes = initial_conditions()
    >>> field7 = perturb_field(7.0, init_boxes)
    >>> field8 = perturb_field(8.0, init_boxes)

    The user and cosmo parameter structures are by default inferred from the ``init_boxes``, so that the following is
    consistent::

    >>> init_boxes = initial_conditions(user_params= UserParams(HII_DIM=1000))
    >>> field7 = perturb_field(7.0, init_boxes)

    If ``init_boxes`` is not passed, then these parameters can be directly passed::

    >>> field7 = perturb_field(7.0, user_params=UserParams(HII_DIM=1000))

    """
    user_params = UserParams(user_params)
    cosmo_params = CosmoParams(cosmo_params)

    # Try setting the user/cosmo params via the init_boxes
    if init_boxes is not None:
        user_params, cosmo_params = _get_inputs([user_params, cosmo_params], init_boxes)
        match_seed = True  # Need to match seed if matching an init box.

    # Initialize perturbed boxes.
    fields = PerturbedField(redshift=redshift, user_params=user_params, cosmo_params=cosmo_params)

    # Check whether the boxes already exist
    if not regenerate:
        try:
            fields.read(direc, match_seed=match_seed)
            print("Existing z=%s perturb_field boxes found and read in." % redshift)
            return fields
        except IOError:
            pass

    # Make sure we've got computed init boxes.
    if init_boxes is None or not init_boxes.filled:
        init_boxes = initial_conditions(
            user_params, cosmo_params, regenerate=regenerate, write=write,
            direc=direc, match_seed=match_seed
        )

    # Run the C Code
    lib.ComputePerturbField(redshift, user_params(), cosmo_params(), init_boxes(), fields())
    fields.filled = True
    fields._expose()

    # Optionally do stuff with the result (like writing it)
    if write:
        fields.write(direc)

    return fields


def ionize_box(astro_params=None, flag_options=None,
               redshift=None, perturbed_field=None,
               previous_ionize_box=None, z_step_factor=1.02, z_heat_max=None,
               do_spin_temp=False, spin_temp=None,
               init_boxes=None, cosmo_params=None, user_params=None,
               regenerate=False, write=True, direc=None,
               match_seed=False):
    """
    Compute an ionized box at a given redshift.

    This function has various options for how the evolution of the ionization is computed (if at all). See the Notes
    below for details.

    Parameters
    ----------
    astro_params: :class:`~AstroParams` instance, optional
        The astrophysical parameters defining the course of reionization.

    flag_options: :class:`~FlagOptions` instance, optional
        Some options passed to the reionization routine.

    redshift : float, optional
        The redshift at which to compute the ionized box. If `perturbed_field` is given, its inherent redshift
        will take precedence over this argument. If not, this argument is mandatory.

    perturbed_field : :class:`~PerturbField`, optional
        If given, this field will be used, otherwise it will be generated. To be generated, either `init_boxes` and
        `redshift` must be given, or `user_params`, `cosmo_params` and `redshift`.

    init_boxes : :class:`~InitialConditions` , optional
        If given, and `perturbed_field` *not* given, these initial conditions boxes will be used to generate the
        perturbed field, otherwise initial conditions will be generated on the fly. If given,
        the user and cosmo params will be set from this object.

    previous_ionize_box: :class:`IonizedBox` or float, optional
        An ionized box at higher redshift. This is only used if `INHOMO_RECO` and/or `do_spin_temp` are true. If either
        of these are true, and this is not given, then it will be assumed that this is the "first box", i.e. that it
        can be populated accurately without knowing source statistics.

    z_step_factor: float, optional
        A factor greater than unity, which specifies the logarithmic steps in redshift with which the spin temperature
        box is evolved.

    z_heat_max: float, optional
        The maximum redshift at which to search for heating sources. Practically, this defines the limit in redshift
        at which the spin temperature can be defined purely from the background perturbed field rather than by evolving
        from a previous spin temperature field. Default is the global parameter `Z_HEAT_MAX`.

    do_spin_temp: bool, optional
        Whether to use the spin temperature.

    spin_temp: :class:`TsBox` or None, optional
        A spin-temperature box, only required if `do_spin_temp` is True.
        If None, will try to read in a spin temp box at the current redshift, and failing that will try to
        automatically create one, using the previous ionized box redshift as the previous spin temperature redshift.

    user_params : :class:`~UserParams`, optional
        Defines the overall options and parameters of the run.

    cosmo_params : :class:`~CosmoParams`, optional
        Defines the cosmological parameters used to compute initial conditions.

    Returns
    -------
    :class:`~IonizedBox`
        An object containing the ionized box data.

    Other Parameters
    ----------------
    regenerate, write, direc, match_seed:
        See docs of :func:`initial_conditions` for more information.

    Notes
    -----

    Typically, the ionization field at any redshift is dependent on the evolution of xHI up until
    that redshift, which necessitates providing a previous ionization field to define the current one. This
    function provides several options for doing so. First, if neither the spin temperature field, nor inhomogeneous
    recombinations (specified in flag options) are used, no evolution needs to be done. Otherwise, either (in order of
    precedence) (i) a specific previous :class`~IonizedBox` object is provided, which will be used directly,
    (ii) a previous redshift is provided, for which a cached field on disk will be sought, (iii) a step factor is
    provided which recursively steps through redshift, calculating previous fields up until Z_HEAT_MAX, and returning
    just the final field at the current redshift, or (iv) the function is instructed to treat the current field as
    being an initial "high-redshift" field such that specific sources need not be found and evolved.

    .. note:: If a previous specific redshift is given, but no cached field is found at that redshift, the previous
              ionization field will be evaluated based on `z_step_factor`.

    Examples
    --------
    By default, no spin temperature is used, and neither are inhomogeneous recombinations, so that no evolution is
    required, thus the following will compute a coeval ionization box:

    >>> xHI = ionize_box(redshift=7.0)

    However, if either of those options are true, then a full evolution will be required:

    >>> xHI = ionize_box(redshift=7.0, do_spin_temp=True, flag_options=FlagOptions(INHOMO_RECO=True))

    This will by default evolve the field from a redshift of *at least* `Z_HEAT_MAX` (a global parameter), in logarithmic
    steps of `z_step_factor`. Thus to change these:

    >>> xHI = ionize_box(redshift=7.0, z_step_factor=1.2, z_heat_max=15.0, do_spin_temp=True)

    Alternatively, one can pass an exact previous redshift, which will be sought in the disk cache, or evaluated:

    >>> ts_box = ionize_box(redshift=7.0, previous_ionize_box=8.0, do_spin_temp=True)

    Beware that doing this, if the previous box is not found on disk, will continue to evaluate prior boxes based on the
    `z_step_factor`. Alternatively, one can pass a previous :class:`~IonizedBox`:

    >>> xHI_0 = ionize_box(redshift=8.0, do_spin_temp=True)
    >>> xHI = ionize_box(redshift=7.0, previous_ionize_box=xHI_0, do_spin_temp=True)

    Again, the first line here will implicitly use `z_step_factor` to evolve the field from ~`Z_HEAT_MAX`. Note that
    in the second line, all of the input parameters are taken directly from `xHI_0` so that they are consistent.
    Finally, one can force the function to evaluate the current redshift as if it was beyond Z_HEAT_MAX so that it
    depends only on itself:

    >>> xHI = ionize_box(redshift=7.0, z_step_factor=None, do_spin_temp=True)

    This is usually a bad idea, and will give a warning, but it is possible.

    As the function recursively evaluates previous redshift, the previous spin temperature fields will also be
    consistently recursively evaluated. Only the final ionized box will actually be returned and kept in memory, however
    intervening results will by default be cached on disk. One can also pass an explicit spin temperature obj:

    >>> ts = spin_temperature(redshift=7.0)
    >>> xHI = ionize_box(redshift=7.0, spin_temp=ts)

    If automatic recursion is used, then it is done in such a way that no large boxes are kept around in memory for
    longer than they need to be (only two at a time are required).
    """
    user_params = UserParams(user_params)
    cosmo_params = CosmoParams(cosmo_params)
    flag_options = FlagOptions(flag_options)
    astro_params = AstroParams(astro_params, INHOMO_RECO=flag_options.INHOMO_RECO)

    if spin_temp is not None or perturbed_field is not None or init_boxes is not None:
        match_seed = True
        _check_compatible_inputs(spin_temp, perturbed_field, init_boxes)
        _check_compatible_inputs(spin_temp, previous_ionize_box, ignore_redshift=True)

    cosmo_params, user_params, astro_params, flag_options = _get_inputs(
        [cosmo_params, user_params, astro_params, flag_options],
        spin_temp, previous_ionize_box, perturbed_field, init_boxes
    )

    if spin_temp is not None:
        do_spin_temp = True

    # Set the upper limit on redshift at which we require a previous spin temp box.
    if z_heat_max is not None:
        global_params.Z_HEAT_MAX = z_heat_max

    if spin_temp is not None and not isinstance(spin_temp, TsBox):
        raise ValueError("spin_temp must be a TsBox instance")

    redshift = _get_redshift(redshift, perturbed_field, spin_temp)

    # Set the default astro params, using the INHOMO_RECO flag.
    if astro_params is None:
        astro_params = AstroParams(flag_options.INHOMO_RECO)

    box = IonizedBox(
        first_box=((1 + redshift) * z_step_factor - 1) > global_params.Z_HEAT_MAX and (
                    not isinstance(previous_ionize_box, IonizedBox) or not previous_ionize_box.filled),
        user_params=user_params, cosmo_params=cosmo_params,
        redshift=redshift, astro_params=astro_params, flag_options=flag_options
    )

    # Check whether the boxes already exist
    if not regenerate:
        try:
            box.read(direc, match_seed=match_seed)
            print("Existing z=%s ionized boxes found and read in." % redshift)
            return box
        except IOError:
            pass

    # EVERYTHING PAST THIS POINT ONLY HAPPENS IF THE BOX DOESN'T ALREADY EXIST
    # ------------------------------------------------------------------------
    # Get the previous redshift
    if flag_options.INHOMO_RECO or do_spin_temp:

        if previous_ionize_box is not None:
            if hasattr(previous_ionize_box, "redshift"):
                prev_z = previous_ionize_box.redshift
            elif isinstance(previous_ionize_box, numbers.Number):
                prev_z = previous_ionize_box
            else:
                raise ValueError("previous_ionize_box must be an IonizedBox or a float")
        elif z_step_factor is not None:
            prev_z = (1 + redshift) * z_step_factor - 1
        else:
            prev_z = None
            if redshift < global_params.Z_HEAT_MAX:
                warnings.warn(
                    "Attempting to evaluate ionization field at z=%s as if it was beyond Z_HEAT_MAX=%s" % (
                        redshift, global_params.Z_HEAT_MAX))

        # Ensure the previous spin temperature has a higher redshift than this one.
        if prev_z and prev_z <= redshift:
            raise ValueError("Previous ionized box must have a higher redshift than that being evaluated.")
    else:
        prev_z = None

    # Get appropriate previous ionization box
    if not isinstance(previous_ionize_box, IonizedBox):
        # If we are beyond Z_HEAT_MAX, just make an empty box
        if prev_z is None or prev_z > global_params.Z_HEAT_MAX:
            previous_ionize_box = IonizedBox(redshift=0)

        # Otherwise recursively create new previous box.
        else:
            previous_ionize_box = ionize_box(
                astro_params=astro_params, flag_options=flag_options, redshift=prev_z,
                z_step_factor=z_step_factor, z_heat_max=z_heat_max,
                do_spin_temp=do_spin_temp,
                init_boxes=init_boxes, regenerate=regenerate, write=write, direc=direc,
                match_seed=match_seed
            )
            match_seed = True

    # Dynamically produce the perturbed field.
    if perturbed_field is None or not perturbed_field.filled:
        perturbed_field = perturb_field(
            redshift=redshift, init_boxes=init_boxes, user_params=user_params, cosmo_params=cosmo_params,
            regenerate=regenerate, write=write, direc=direc,
            match_seed=match_seed
        )
        match_seed = True

    # Set empty spin temp box if necessary.
    if not do_spin_temp:
        spin_temp = TsBox(redshift=0)
    elif spin_temp is None:
        spin_temp = spin_temperature(
            redshift=redshift, perturbed_field=perturbed_field, previous_spin_temp=prev_z,
            astro_params=astro_params, cosmo_params=cosmo_params, flag_options=flag_options, user_params=user_params,
            match_seed=match_seed, direc=direc, write=write, regenerate=regenerate
        )

    # Run the C Code
    lib.ComputeIonizedBox(redshift, previous_ionize_box.redshift, user_params(),
                          cosmo_params(), astro_params(), flag_options(), perturbed_field(),
                          previous_ionize_box(), do_spin_temp, spin_temp(), box())

    box.filled = True
    box._expose()

    # Optionally do stuff with the result (like writing it)
    if write:
        box.write(direc)

    return box


def spin_temperature(astro_params=None, flag_options=FlagOptions(), redshift=None, perturbed_field=None,
                     previous_spin_temp=None, z_step_factor=1.02, z_heat_max=None,
                     init_boxes=None, cosmo_params=CosmoParams(), user_params=UserParams(), regenerate=False,
                     write=True, direc=None,
                     match_seed=False):
    """
    Compute spin temperature boxes at a given redshift.

    See the notes below for how the spin temperature field is evolved through redshift.

    Parameters
    ----------
    astro_params: :class:`~AstroParams`, optional
        The astrophysical parameters defining the course of reionization.

    flag_options: :class:`~FlagOptions`, optional
        Some options passed to the reionization routine.

    redshift : float, optional
        The redshift at which to compute the ionized box. If not given, the redshift from `perturbed_field` will be used.
        Either `redshift`, `perturbed_field` or both must be given.

    perturbed_field : :class:`~PerturbField`, optional
        If given, this field will be used, otherwise it will be generated. To be generated, either `init_boxes` and
        `redshift` must be given, or `user_params`, `cosmo_params` and `redshift`. By default, this will be generated
        at the same redshift as the spin temperature box. However, it does not need to be defined at the same redshift.
        If at a different redshift, it will be linearly evolved to the redshift of the spin temperature box.

    previous_spin_temp : :class:`TsBox` or float, optional
        The previous spin temperature box, or its redshift. This redshift must be greater than `redshift`. If not given,
        will assume that this is the initial, high redshift box. If a redshift, then this will try to read in the
        previous spin temp box at this redshift, and if it doesn't exist, will raise an exception.

    z_step_factor: float, optional
        A factor greater than unity, which specifies the logarithmic steps in redshift with which the spin temperature
        box is evolved.

    z_heat_max: float, optional
        The maximum redshift at which to search for heating sources. Practically, this defines the limit in redshift
        at which the spin temperature can be defined purely from the background perturbed field rather than by evolving
        from a previous spin temperature field. Default is the global parameter `Z_HEAT_MAX`.

    init_boxes : :class:`~InitialConditions`, optional
        If given, and `perturbed_field` *not* given, these initial conditions boxes will be used to generate the
        perturbed field, otherwise initial conditions will be generated on the fly. If given,
        the user and cosmo params will be set from this object.

    user_params : :class:`~UserParams`, optional
        Defines the overall options and parameters of the run.

    cosmo_params : :class:`~CosmoParams`, optional
        Defines the cosmological parameters used to compute initial conditions.

    Returns
    -------
    :class:`~TsBox`
        An object containing the spin temperature box data.

    Other Parameters
    ----------------
    regenerate, write, direc, match_seed:
        See docs of :func:`initial_conditions` for more information.

    Notes
    -----

    Typically, the spin temperature field at any redshift is dependent on the evolution of spin temperature up until
    that redshift, which necessitates providing a previous spin temperature field to define the current one. This
    function provides several options for doing so. Either (in order of precedence) (i) a specific previous spin
    temperature object is provided, which will be used directly, (ii) a previous redshift is provided, for which a
    cached field on disk will be sought, (iii) a step factor is provided which recursively steps through redshift,
    calculating previous fields up until Z_HEAT_MAX, and returning just the final field at the current redshift, or
    (iv) the function is instructed to treat the current field as being an initial "high-redshift" field such that
    specific sources need not be found and evolved.

    .. note:: If a previous specific redshift is given, but no cached field is found at that redshift, the previous
              spin temperature field will be evaluated based on `z_step_factor`.

    Examples
    --------
    To calculate and return a fully evolved spin temperature field at a given redshift (with default input parameters),
    simply use:

    >>> ts_box = spin_temperature(redshift=7.0)

    This will by default evolve the field from a redshift of *at least* `Z_HEAT_MAX` (a global parameter), in logarithmic
    steps of `z_step_factor`. Thus to change these:

    >>> ts_box = spin_temperature(redshift=7.0, z_step_factor=1.2, z_heat_max=15.0)

    Alternatively, one can pass an exact previous redshift, which will be sought in the disk cache, or evaluated:

    >>> ts_box = spin_temperature(redshift=7.0, previous_spin_temp=8.0)

    Beware that doing this, if the previous box is not found on disk, will continue to evaluate prior boxes based on the
    `z_step_factor`. Alternatively, one can pass a previous spin temperature box:

    >>> ts_box1 = spin_temperature(redshift=8.0)
    >>> ts_box = spin_temperature(redshift=7.0, previous_spin_temp=ts_box1)

    Again, the first line here will implicitly use `z_step_factor` to evolve the field from ~`Z_HEAT_MAX`. Note that
    in the second line, all of the input parameters are taken directly from `ts_box1` so that they are consistent.
    Finally, one can force the function to evaluate the current redshift as if it was beyond Z_HEAT_MAX so that it
    depends only on itself:

    >>> ts_box = spin_temperature(redshift=7.0, z_step_factor=None)

    This is usually a bad idea, and will give a warning, but it is possible.
    """
    user_params = UserParams(user_params)
    cosmo_params = CosmoParams(cosmo_params)
    flag_options = FlagOptions(flag_options)
    astro_params = AstroParams(astro_params, INHOMO_RECO=flag_options.INHOMO_RECO)

    if perturbed_field is not None or previous_spin_temp is not None or init_boxes is not None:
        match_seed = True
        _check_compatible_inputs(perturbed_field, init_boxes, previous_spin_temp, ignore_redshift=True)

    cosmo_params, user_params, astro_params, flag_options = _get_inputs(
        [cosmo_params, user_params, astro_params, flag_options],
        previous_spin_temp, perturbed_field, init_boxes
    )

    # Set the upper limit on redshift at which we require a previous spin temp box.
    if z_heat_max is not None:
        global_params.Z_HEAT_MAX = z_heat_max

    redshift = _get_redshift(redshift, perturbed_field)

    # Set the default astro params, using the INHOMO_RECO flag.
    if astro_params is None:
        astro_params = AstroParams(flag_options.INHOMO_RECO)

    box = TsBox(
        first_box=((1 + redshift) * z_step_factor - 1) > global_params.Z_HEAT_MAX and (
                    not isinstance(previous_spin_temp, IonizedBox) or not previous_spin_temp.filled),
        user_params=user_params, cosmo_params=cosmo_params,
        redshift=redshift, astro_params=astro_params, flag_options=flag_options
    )

    # Check whether the boxes already exist on disk.
    if not regenerate:
        try:
            box.read(direc, match_seed=match_seed)
            print("Existing z=%s spin_temp boxes found and read in." % redshift)
            return box
        except IOError:
            pass

    # EVERYTHING PAST THIS POINT ONLY HAPPENS IF THE BOX DOESN'T ALREADY EXIST
    # ------------------------------------------------------------------------
    # Get the previous redshift
    if previous_spin_temp is not None:
        if hasattr(previous_spin_temp, "redshift"):
            prev_z = previous_spin_temp.redshift
        elif isinstance(previous_spin_temp, numbers.Number):
            prev_z = previous_spin_temp
    elif z_step_factor is not None:
        prev_z = (1 + redshift) * z_step_factor - 1

    else:
        prev_z = None
        if redshift < global_params.Z_HEAT_MAX:
            warnings.warn("Attempting to evaluate spin temperature field at z=%s as if it was beyond Z_HEAT_MAX=%s" % (
            redshift, global_params.Z_HEAT_MAX))

    # Ensure the previous spin temperature has a higher redshift than this one.
    if prev_z and prev_z <= redshift:
        raise ValueError("Previous spin temperature box must have a higher redshift than that being evaluated.")

    # Dynamically produce the perturbed field.
    if perturbed_field is None or not perturbed_field.filled:
        perturbed_field = perturb_field(
            redshift=redshift,
            init_boxes=init_boxes, user_params=user_params, cosmo_params=cosmo_params,
            regenerate=regenerate, write=write, direc=direc,
            match_seed=match_seed
        )
        match_seed = True

    # Create appropriate previous_spin_temp
    if not isinstance(previous_spin_temp, TsBox):
        if prev_z > global_params.Z_HEAT_MAX or prev_z is None:
            previous_spin_temp = TsBox(redshift=0)
        else:
            previous_spin_temp = spin_temperature(
                astro_params=astro_params, flag_options=flag_options, redshift=prev_z, perturbed_field=perturbed_field,
                z_step_factor=z_step_factor, z_heat_max=z_heat_max,
                init_boxes=init_boxes, regenerate=regenerate, write=write, direc=direc,
                match_seed=match_seed
            )

    # Run the C Code
    lib.ComputeTsBox(redshift, previous_spin_temp.redshift, perturbed_field.user_params(),
                     perturbed_field.cosmo_params(), astro_params(), perturbed_field.redshift, perturbed_field(),
                     previous_spin_temp(), box())
    box.filled = True
    box._expose()

    # Optionally do stuff with the result (like writing it)
    if write:
        box.write(direc)

    return box


def brightness_temperature(ionized_box, perturb_field, spin_temp=None):
    """
    Compute a coeval brightness temperature box.

    Parameters
    ----------
    ionized_box: :class:`IonizedBox`
        A pre-computed ionized box.

    perturb_field: :class:`PerturbedField`
        A pre-computed perturbed field at the same redshift as `ionized_box`.

    spin_temp: :class:`TsBox`, optional
        A pre-computed spin temperature, at the same redshift as the other boxes.

    Returns
    -------
    :class:`BrightnessTemp` instance.
    """
    _check_compatible_inputs(ionized_box, perturb_field, spin_temp)

    if spin_temp is None:
        saturated_limit = True
        #        spin_temp = ffi.new("struct TsBox*")
        spin_temp = TsBox(redshift=0)

    else:
        saturated_limit = False

    #    if spin_temp.redshift != ionized_box.redshift != perturb_field.redshift:
    #        raise ValueError("all box redshift must be the same.")

    #    if spin_temp.user_params != ionized_box.user_params != perturb_field.user_params:
    #        raise ValueError("all box user_params must be the same")

    #    if spin_temp.cosmo_params != ionized_box.cosmo_params != perturb_field.cosmo_params:
    #        raise ValueError("all box cosmo_params must be the same")

    #    if spin_temp.astro_params != ionized_box.astro_params:
    #        raise ValueError("all box astro_params must be the same")

    box = BrightnessTemp(user_params=ionized_box.user_params, cosmo_params=ionized_box.cosmo_params,
                         astro_params=ionized_box.astro_params, flag_options=ionized_box.flag_options,
                         redshift=ionized_box.redshift)

    lib.ComputeBrightnessTemp(ionized_box.redshift, saturated_limit,
                              ionized_box.user_params(), ionized_box.cosmo_params(), ionized_box.astro_params(),
                              ionized_box.flag_options(),
                              spin_temp(), ionized_box(), perturb_field(), box())
    box.filled = True
    box._expose()

    return box


def _logscroll_redshifts(min_redshift, z_step_factor, zmax):
    redshifts = [min_redshift]  # mult by 1.001 is probably bad...
    while redshifts[-1] < zmax:
        redshifts.append(redshifts[-1] * z_step_factor)
    return redshifts[::-1]


def run_coeval(redshift=None, user_params=UserParams(), cosmo_params=CosmoParams(), astro_params=None,
               flag_options=FlagOptions(), do_spin_temp=False, regenerate=False, write=True, direc=None,
               match_seed=False, z_step_factor=1.02, z_heat_max=None, init_box=None, perturb=None):
    """
    Evaluates a coeval ionized box at a given redshift, or multiple redshift.

    This is generally the easiest and most efficient way to generate a set of coeval cubes at a given set of redshift.
    It self-consistently deals with situations in which the field needs to be evolved, and does this with the highest
    memory-efficiency, only returning the desired redshift. All other calculations are by default stored in the
    on-disk cache so they can be re-used at a later time.

    .. note:: User-supplied redshift are *not* used as previous redshift in any scrolling, so that pristine
              log-sampling can be maintained.

    Parameters
    ----------
    redshift: array_like
        A single redshift, or multiple redshift, at which to return results. The minimum of these
        will define the log-scrolling behaviour (if necessary).
    user_params : :class:`~UserParams`, optional
        Defines the overall options and parameters of the run.
    cosmo_params : :class:`~CosmoParams`, optional
        Defines the cosmological parameters used to compute initial conditions.
    astro_params: :class:`~AstroParams`, optional
        The astrophysical parameters defining the course of reionization.
    flag_options: :class:`~FlagOptions`, optional
        Some options passed to the reionization routine.
    do_spin_temp: bool, optional
        Whether to use spin temperature in the calculation, or assume the saturated limit.
    z_step_factor: float, optional
        How large the logarithmic steps between redshift are (if required).
    z_heat_max: float, optional
        Controls the global `Z_HEAT_MAX` parameter, which specifies the maximum redshift up to which heating sources
        are required to specify the ionization field. Beyond this, the ionization field is specified directly from
        the perturbed density field.

    Returns
    -------
    init_box: :class:`~InitialConditions`
        The initial conditions data.

    perturb: :class:`~PerturbedField` or list thereof
        The perturbed field at the given redshift(s)

    xHI: :class:`~IonizedBox` or list thereof
        The ionization field(s).

    bt: :class:`~BrightnessTemp` or list thereof
        The brightness temperature box(es)

    Other Parameters
    ----------------
    regenerate, write, direc, match_seed:
        See docs of :func:`initial_conditions` for more information.
    """
    if z_heat_max:
        global_params.Z_HEAT_MAX = z_heat_max

    if init_box is None:  # no need to get cosmo, user params out of it.
        init_box = initial_conditions(user_params, cosmo_params, write=write, regenerate=regenerate, direc=direc,
                                      match_seed=match_seed)

    if perturb is not None:
        _check_compatible_inputs(init_box, *perturb, ignore_redshift=True)

    if redshift is None and perturb is None:
        raise ValueError("Either redshift or perturb must be given")
    if perturb is not None:
        if not hasattr(perturb, "__len__"):
            perturb = [perturb]
        redshift = [p.redshift for p in perturb]

    singleton = False
    if not hasattr(redshift, "__len__"):
        singleton = True
        redshift = [redshift]

    if perturb is None:
        perturb = []
        for z in redshift:
            perturb += [perturb_field(redshift=z, init_boxes=init_box, regenerate=regenerate,
                                      direc=direc, match_seed=True)]

    minarg = np.argmin(redshift)

    # Get the list of redshift we need to scroll through.
    if flag_options.INHOMO_RECO or do_spin_temp:
        redshifts = _logscroll_redshifts(min(redshift), z_step_factor, global_params.Z_HEAT_MAX)
    else:
        redshifts = [min(redshift)]

    # Add in the redshift defined by the user, and sort in order, omitting the minimum,
    # because it won't be exactly reproduced. Turn into a set so that exact matching user-set redshift
    # don't double-up with scrolling ones.
    redshifts += redshift
    redshifts = sorted(list(set(redshifts)), reverse=True)

    ib_tracker = []
    bt = []
    st, ib = None, None  # At first we don't have any "previous" st or ib.
    # Iterate through redshift from top to bottom
    for z in redshifts:
        if do_spin_temp:
            st2 = spin_temperature(
                redshift=z,
                previous_spin_temp=st,
                astro_params=astro_params, flag_options=flag_options,
                perturbed_field=perturb[minarg], regenerate=regenerate,
                write=write, direc=direc, match_seed=True
            )

            if z not in redshift:
                st = st2

        ib2 = ionize_box(
            redshift=z, previous_ionize_box=ib,
            init_boxes=init_box,
            perturbed_field=perturb[redshift.index(z)] if z in redshift else None,
            astro_params=astro_params, flag_options=flag_options,
            spin_temp=st2 if do_spin_temp else None,
            regenerate=regenerate,
            write=write, direc=direc, match_seed=True
        )

        if z not in redshift:
            ib = ib2
        else:
            ib_tracker.append(ib2)
            bt += [brightness_temperature(ib2, perturb[redshift.index(z)], st2 if do_spin_temp else None)]
    #
    # # The last one won't get in because of the dodgy redshift thing
    # ib_tracker += [ib]
    # bt += [brightness_temperature(ib, perturb[minarg], st if do_spin_temp else None)]

    # If a single redshift was passed, then pass back singletons.
    if singleton:
        ib_tracker = ib_tracker[0]
        bt = bt[0]
        perturb = perturb[0]

    return init_box, perturb, ib_tracker, bt


class LightCone:
    def __init__(self, redshift, user_params, cosmo_params, astro_params, flag_options, brightness_temp):
        self.redshift = redshift
        self.user_params = user_params
        self.cosmo_params = cosmo_params
        self.astro_params = astro_params
        self.flag_options= flag_options
        self.brightness_temp = brightness_temp

    @property
    def lightcone_dimensions(self):
        return (self.user_params.HII_DIM, self.user_params.HII_DIM,
                self.n_slices*self.user_params.BOX_LEN/self.user_params.HII_DIM)

    @property
    def shape(self):
        return self.brightness_temp.shape

    @property
    def n_slices(self):
        return self.shape[-1]

    @property
    def lightcone_coords(self):
        return np.linspace(0, self.lightcone_dimensions[-1], self.n_slices)

    @property
    def lightcone_distances(self):
        return self.cosmo_params.cosmo.comoving_distance(self.redshift).value + self.lightcone_coords

    @property
    def lightcone_redshifts(self):
        return np.array([z_at_value(self.cosmo_params.cosmo.comoving_distance, d *units.Mpc) for d in self.lightcone_distances])


def run_lightcone(redshift, max_redshift=None, user_params=UserParams(), cosmo_params=CosmoParams(), astro_params=None,
                  flag_options=FlagOptions(), do_spin_temp=False, regenerate=False, write=True, direc=None,
                  match_seed=False, z_step_factor=1.02, z_heat_max=None, init_box=None, perturb=None):
    """
    Evaluates a full lightcone ending at a given redshift.

    This is generally the easiest and most efficient way to generate a lightcone, though it can be done manually by
    using the lower-level functions which are called by this function.

    Parameters
    ----------
    redshift: float
        The minimum redshift of the lightcone.
    max_redshift: float, optional
        The maximum redshift at which to keep lightcone information. By default, this is equal to `z_heat_max`.
        Note that this is not *exact*, but will be typically slightly exceeded.
    user_params : `~UserParams`, optional
        Defines the overall options and parameters of the run.
    user_params : :class:`~UserParams`, optional
        Defines the overall options and parameters of the run.
    cosmo_params : :class:`~CosmoParams`, optional
        Defines the cosmological parameters used to compute initial conditions.
    flag_options: :class:`~FlagOptions`, optional
        Some options passed to the reionization routine.
    do_spin_temp: bool, optional
        Whether to use spin temperature in the calculation, or assume the saturated limit.
    z_step_factor: float, optional
        How large the logarithmic steps between redshift are (if required).
    z_heat_max: float, optional
        Controls the global `Z_HEAT_MAX` parameter, which specifies the maximum redshift up to which heating sources
        are required to specify the ionization field. Beyond this, the ionization field is specified directly from
        the perturbed density field.

    Returns
    -------
    lightcone: :class:`~LightCone`
        The lightcone object.

    Other Parameters
    ----------------
    regenerate, write, direc, match_seed:
        See docs of :func:`initial_conditions` for more information.
    """
    user_params = UserParams(user_params)
    cosmo_params = CosmoParams(cosmo_params)
    flag_options = FlagOptions(flag_options)
    astro_params = AstroParams(astro_params, INHOMO_RECO=flag_options.INHOMO_RECO)

    cosmo_params, user_params, astro_params, flag_options = _get_inputs(
        [cosmo_params, user_params, astro_params, flag_options],
        init_box, perturb
    )

    if z_heat_max:
        global_params.Z_HEAT_MAX = z_heat_max

<<<<<<< HEAD
    init_box = initial_conditions(user_params, cosmo_params, write=write, regenerate=regenerate, direc=direc,
                                  match_seed=match_seed)

    perturb = perturb_field(redshift=redshift, init_boxes=init_box, regenerate=regenerate,
                            direc=direc, match_seed=True)
=======
    if init_box is None:  # no need to get cosmo, user params out of it.
        init_box = initial_conditions(user_params, cosmo_params, write=write, regenerate=regenerate, direc=direc,
                                      match_seed=match_seed)
>>>>>>> f0b2eb25

    if perturb is not None:
        _check_compatible_inputs(init_box, perturb, ignore_redshift=True)

    if redshift is None and perturb is None:
        raise ValueError("Either redshift or perturb must be given")

    if perturb is not None:
        redshift = perturb.redshift
    else:
        # The perturb field that we get here is at the *final* redshift, and can be used in TsBox.
        perturb = perturb_field(redshift=redshift, init_boxes=init_box, regenerate=regenerate,
                                direc=direc, match_seed=True)

    # Get the redshift through which we scroll and evaluate the ionization field.
    scrollz = _logscroll_redshifts(redshift, z_step_factor,
                                   global_params.Z_HEAT_MAX if (flag_options.INHOMO_RECO or do_spin_temp) else max_redshift)

    # Here set up the lightcone box.
    # Get a length of the lightcone (bigger than it needs to be at first).
    d_at_redshift = cosmo_params.cosmo.comoving_distance(redshift).value
    Ltotal = cosmo_params.cosmo.comoving_distance(scrollz[0] * z_step_factor).value - d_at_redshift
    lc_distances = np.arange(0, Ltotal, user_params.BOX_LEN / user_params.HII_DIM)

    # Use max_redshift to get the actual distances we require.
    Lmax = cosmo_params.cosmo.comoving_distance(max_redshift).value - d_at_redshift
    first_greater = np.argwhere(lc_distances > Lmax)[0][0]

    # Get *at least* as far as max_redshift
    lc_distances = lc_distances[:(first_greater + 1)]
    # lc_redshifts = z_at_value(cosmo_params.cosmo.comoving_distance, lc_distances*units.Mpc)
    n_lightcone = len(lc_distances)
    lc = np.zeros((user_params.HII_DIM, user_params.HII_DIM, n_lightcone))

    scroll_distances = cosmo_params.cosmo.comoving_distance(scrollz).value - d_at_redshift

    # Iterate through redshift from top to bottom (except first one...)
    st, ib, bt = None, None, None
    lc_index = 0
    box_index = 0
    for iz, z in enumerate(scrollz):
        if do_spin_temp:
            st2 = spin_temperature(
                redshift=z,
                previous_spin_temp=st,
                astro_params=astro_params, flag_options=flag_options,
                perturbed_field=perturb, regenerate=regenerate,
                write=write, direc=direc, match_seed=True
            )

        # Best to get a perturb for this redshift, to pass to brightness_temperature
        this_perturb = perturb_field(redshift=z, init_boxes=init_box, regenerate=regenerate,
                                     direc=direc, match_seed=True)

        ib2 = ionize_box(
            redshift=z, previous_ionize_box=ib,
            init_boxes=init_box,
            perturbed_field=this_perturb,
            astro_params=astro_params, flag_options=flag_options,
            spin_temp=st2 if do_spin_temp else None,
            regenerate=regenerate,
            write=write, direc=direc, match_seed=True
        )

        # FIXME: Need perturb for this redshift, OR get it dynamically in brightness_temperature
        bt2 = brightness_temperature(ib2, this_perturb, st2 if do_spin_temp else None)

        # HERE IS WHERE WE NEED TO DO THE INTERPOLATION ONTO THE LIGHTCONE!
        if z < max_redshift: # i.e. now redshift is in the bit where the user wants to save the lightcone:
            # Do linear interpolation only.
            prev_d = scroll_distances[iz - 1]
            this_d = scroll_distances[iz]

            # Get the cells that need to be filled on this iteration.
            these_distances = lc_distances[np.logical_and(lc_distances < prev_d, lc_distances >= this_d)]

            n = len(these_distances)
            ind = np.arange(-(box_index+n), -box_index)
            lc[:, :, -(lc_index+n):n_lightcone-lc_index] = (np.abs(prev_d - these_distances)*bt.brightness_temp.take(ind, axis=2, mode='wrap') +
                                               np.abs(this_d - these_distances)*bt2.brightness_temp.take(ind, axis=2, mode='wrap'))/\
                                              (np.abs(prev_d - these_distances) + np.abs(this_d - these_distances))
            lc_index += n
            box_index += n

        # Save current ones as old ones.
        if do_spin_temp: st = st2
        ib = ib2
        bt = bt2

    return LightCone(redshift, user_params, cosmo_params, astro_params, flag_options, lc)


def readbox(direc=None, fname=None, hash=None, kind=None, seed=None, load_data=True):
    """
    A function to read in a data set and return an appropriate object for it.

    Parameters
    ----------
    direc : str, optional
        The directory in which to search for the boxes. By default, this is the centrally-managed directory, given
        by the ``config.yml`` in ``.21CMMC``.
    fname: str, optional
        The filename (without directory) of the data set. If given, this will be preferentially used, and must exist.
    hash: str, optional
        The md5 hash of the object desired to be read. Required if `fname` not given.
    kind: str, optional
        The kind of dataset, eg. "InitialConditions". Will be the name of a class defined in :mod:`~wrapper`. Required
        if `fname` not given.
    seed: str or int, optional
        The random seed of the data set to be read. If not given, and filename not given, then a box will be read if
        it matches the kind and hash, with an arbitrary seed.
    load_data: bool, optional
        Whether to read in the data in the data set. Otherwise, only its defining parameters are read.

    Returns
    -------
    dataset:
        An output object, whose type depends on the kind of data set being read.
    """
    direc = direc or path.expanduser(config['boxdir'])

    # We either need fname, or hash and kind.
    if not fname and not (hash and kind):
        raise ValueError("Either fname must be supplied, or kind and hash")

    if fname:
        kind, hash, seed = _parse_fname(fname)

    if not seed:
        fname = kind + "_" + hash + "_r*.h5"
        files = glob.glob(path.join(direc, fname))
        if files:
            fname = files[0]
        else:
            raise IOError("No files exist with that kind and hash.")
    else:
        fname = kind + "_" + hash + "_r" + str(seed) + ".h5"

    # Now, open the file and read in the parameters
    with h5py.File(path.join(direc, fname), 'r') as f:
        # First get items out of attrs.
        top_level = {}
        for k, v in f.attrs.items():
            top_level[k] = v

        # Now descend into each group of parameters
        params = {}
        for grp_nm, grp in f.items():
            if grp_nm != kind:  # is a parameter
                params[grp_nm] = {}
                for k, v in grp.attrs.items():
                    params[grp_nm][k] = v

    # Need to map the parameters to input parameters.
    passed_parameters = {}
    for k, v in params.items():
        if "global_params" in k:
            for kk, vv in v.items():
                setattr(global_params, kk, vv)

        else:
            # The following line takes something like "cosmo_params", turns it into "CosmoParams", and instantiates
            # that particular class with the dictionary parameters.
            passed_parameters[k] = globals()[k.title().replace("_", "")](**v)

    for k, v in top_level.items():
        passed_parameters[k] = v

    # Make an instance of the object.
    inst = globals()[kind](**passed_parameters)

    # Read in the actual data (this avoids duplication of reading data).
    if load_data:
        inst.read(direc=direc, match_seed=True)

    return inst


def _parse_fname(fname):
    try:
        kind = fname.split("_")[0]
        hash = fname.split("_")[1]
        seed = fname.split("_")[-1].split(".")[0][1:]
    except IndexError:
        raise ValueError("fname does not have correct format")

    if kind + "_" + hash + "_r" + seed + ".h5" != fname:
        raise ValueError("fname does not have correct format")

    return kind, hash, seed


def list_datasets(direc=None, kind=None, hash=None, seed=None):
    """
    Yield all datasets which match a given set of filters.

    Can be used to determine parameters of all cached datasets, in conjunction with readbox.

    Parameters
    ----------
    direc : str, optional
        The directory in which to search for the boxes. By default, this is the centrally-managed directory, given
        by the ``config.yml`` in ``.21CMMC``.
    kind: str, optional
        Filter by this kind. Must be one of "InitialConditions", "PerturbedField", "IonizedBox", "TsBox" or "BrightnessTemp".
    hash: str, optional
        Filter by this hash.
    seed: str, optional
        Filter by this seed.

    Yields
    ------
    fname: str
        The filename of the dataset (without directory).
    parts: tuple of strings
        The (kind, hash, seed) of the data set.
    """
    direc = direc or path.expanduser(config['boxdir'])

    kind = kind or "*"
    hash = hash or "*"
    seed = seed or "*"

    fname = path.join(direc, kind + "_" + hash + "_r" + seed + ".h5")

    files = [path.basename(file) for file in glob.glob(fname)]

    for file in files:
        yield file, _parse_fname(file)


def query_cache(direc=None, kind=None, hash=None, seed=None, show=True):
    """
    Walk through the cache, with given filters, and return all un-initialised dataset objects, optionally printing
    their representation to screen.

    Usefor for querying which kinds of datasets are available within the cache, and choosing one to read and use.

    Parameters
    ----------
    direc : str, optional
        The directory in which to search for the boxes. By default, this is the centrally-managed directory, given
        by the ``config.yml`` in ``.21CMMC``.
    kind: str, optional
        Filter by this kind. Must be one of "InitialConditions", "PerturbedField", "IonizedBox", "TsBox" or "BrightnessTemp".
    hash: str, optional
        Filter by this hash.
    seed: str, optional
        Filter by this seed.
    show: bool, optional
        Whether to print out a repr of each object that exists.

    Yields
    ------
    obj:
       Output objects, un-initialized.
    """
    for file, parts in list_datasets(direc, kind, hash, seed):
        cls = readbox(direc, fname=file, load_data=False)
        if show:
            print(file + ": " + str(cls))
        yield file, cls<|MERGE_RESOLUTION|>--- conflicted
+++ resolved
@@ -1418,17 +1418,9 @@
     if z_heat_max:
         global_params.Z_HEAT_MAX = z_heat_max
 
-<<<<<<< HEAD
-    init_box = initial_conditions(user_params, cosmo_params, write=write, regenerate=regenerate, direc=direc,
-                                  match_seed=match_seed)
-
-    perturb = perturb_field(redshift=redshift, init_boxes=init_box, regenerate=regenerate,
-                            direc=direc, match_seed=True)
-=======
     if init_box is None:  # no need to get cosmo, user params out of it.
         init_box = initial_conditions(user_params, cosmo_params, write=write, regenerate=regenerate, direc=direc,
                                       match_seed=match_seed)
->>>>>>> f0b2eb25
 
     if perturb is not None:
         _check_compatible_inputs(init_box, perturb, ignore_redshift=True)
