"""
This is the main wrapper for the underlying 21cmFAST C-code, and the module provides a number of:

* Input-parameter classes which wrap various C structs (these are the classes ending with ``*Params`` or ``*Options``)
* Output objects which simplify access to underlying data structures, such as density, velocity and ionization fields
* Low-level functions which simplify calling the background C functions which populate these output objects given the
  input classes.
* High-level functions which provide the most efficient and simplest way to generate the most commonly desired outputs.

Along with these, the module exposes ``global_params``, which is a simple class providing read/write access to a number
of parameters used throughout the computation which are very rarely varied. These parameters can be accessed as
standard instance attributes of ``global_params``, and listed using ``dir(global_params)``. When set, they are used
globally for all proceeding calculations.

**Input Parameter Classes**

There are four input parameter/option classes, not all of which are required for any given function. They are
:class:`UserParams`, :class:`CosmoParams`, :class:`AstroParams` and :class:`FlagOptions`. Each of them defines a number
of variables, and all of these have default values, to minimize the burden on the user. These defaults are accessed via
the ``_defaults_`` class attribute of each class. The available parameters for each are listed in the documentation
for each class below.

**Output Objects**

The remainder of the classes defined in this module are output classes. These exist to simplify access to large datasets
created within C. Fundamentally, ownership of the data belongs to these classes, and the C functions merely accesses
this and fills it. The various boxes and quantities associated with each output are available as instance attributes.
Along with the output data, each output object contains the various input parameter objects necessary to define it.

.. warning:: These should not be instantiated or filled by the user, but always handled as output objects from the
             various functions contained here. Only the data within the objects should be accessed.

**Low-level functions**

The low-level functions provided here ease the production of the aforementioned output objects. Functions exist for
each low-level C routine, which have been decoupled as far as possible. So, functions exist to create
:func:`initial_conditions`, :func:`perturb_field`, :class:`ionize_box` and so on. Creating a brightness temperature
box (often the desired final output) would generally require calling each of these in turn, as each depends on the
result of a previous function. Nevertheless, each function has the capability of generating the required previous
outputs on-the-fly, so one can instantly call :func:`ionize_box` and get a self-consistent result. Doing so, while
convenient, is sometimes not *efficient*, especially when using inhomogeneous recombinations or the spin temperature
field, which intrinsically require consistent evolution of the ionization field through redshift. In these cases, for
best efficiency it is recommended to either use a customised manual approach to calling these low-level functions, or
to call a higher-level function which optimizes this process.

Finally, note that ``21CMMC`` attempts to optimize the production of the large amount of data via on-disk caching.
By default, if a previous set of data has been computed using the current input parameters, it will be read-in from
a caching repository and returned directly. This behaviour can be tuned in any of the low-level (or high-level)
functions by setting the `write`, `direc`, `regenerate` and `match_seed` parameters (see docs for
:func:`initial_conditions` for details). The function :func:`~query_cache` can be used to search the cache, and return
empty datasets corresponding to each (these can the be filled with the data merely by calling ``.read()`` on any
data set). Conversely, a specific data set can be read and returned as a proper output object by calling the
:func:`readbox` function.


**High-level functions**

As previously mentioned, calling the low-level functions in some cases is non-optimal, especially when full evolution
of the field is required, and thus iteration through a series of redshift. In addition, while
:class:`InitialConditions` and :class:`PerturbedField` are necessary intermediate data, it is *usually* the resulting
brightness temperature which is of most interest, and it is easier to not have to worry about the intermediate steps
explicitly. For these typical use-cases, two high-level functions are available: :func:`run_coeval` and
:func:`run_lightcone`, whose purpose should be self-explanatory. These will optimally run all necessary intermediate
steps (using cached results by default if possible) and return all datasets of interest.


Examples
--------
A typical example of using this module would be the following.

>>> import py21cmmc as p21

Get coeval cubes at redshift 7,8 and 9, without spin temperature or inhomogeneous recombinations:

>>> init, perturb, xHI, Tb = p21.run_coeval(
>>>                              redshift=[7,8,9],
>>>                              cosmo_params=p21.CosmoParams(hlittle=0.7),
>>>                              user_params=p21.UserParams(HII_DIM=100)
>>>                          )

Get coeval cubes at the same redshift, with both spin temperature and inhomogeneous recombinations, pulled from the
natural evolution of the fields:

>>> all_boxes = p21.run_coeval(
>>>                 redshift=[7,8,9],
>>>                 user_params=p21.UserParams(HII_DIM=100),
>>>                 flag_options=p21.FlagOptions(INHOMO_RECO=True),
>>>                 do_spin_temp=True
>>>             )

Get a self-consistent lightcone defined between z1 and z2 (`z_step_factor` changes the logarithmic steps between
redshift that are actually evaluated, which are then interpolated onto the lightcone cells):

>>> lightcone = p21.run_lightcone(redshift=z2, max_redshift=z2, z_step_factor=1.03)
"""
import numbers
import warnings
from os import path
import yaml

import h5py
import glob
import numpy as np
from astropy.cosmology import Planck15, z_at_value
from astropy import units

from ._21cmfast import ffi, lib
from ._utils import StructWithDefaults, OutputStruct as _OS, _StructWrapper

import logging
logging.basicConfig()
logger = logging.getLogger("21CMMC")

# Global Options
with open(path.expanduser(path.join("~", '.21CMMC', "config.yml"))) as f:
    config = yaml.load(f)

global_params = _StructWrapper(lib.global_params, ffi)
EXTERNALTABLES = ffi.new("char[]", path.join(path.expanduser("~"), ".21CMMC").encode())
global_params.external_table_path = EXTERNALTABLES


# ======================================================================================================================
# PARAMETER STRUCTURES
# ======================================================================================================================
class CosmoParams(StructWithDefaults):
    """
    Cosmological parameters (with defaults) which translates to a C struct.

    To see default values for each parameter, use ``CosmoParams._defaults_``.
    All parameters passed in the constructor are also saved as instance attributes which should
    be considered read-only. This is true of all input-parameter classes.

    Parameters
    ----------
    RANDOM_SEED : float, optional
        A seed to set the IC generator. If None, chosen from uniform distribution. Note that if no `RANDOM_SEED` is set,
        any box that matches all other attributes on cache will be used, and the `RANDOM_SEED` will be set from this
        data.

    SIGMA_8 : float, optional
        RMS mass variance (power spectrum normalisation).

    hlittle : float, optional
        H_0/100.

    OMm : float, optional
        Omega matter.

    OMb : float, optional
        Omega baryon, the baryon component.

    POWER_INDEX : float, optional
        Spectral index of the power spectrum.
    """
    _ffi = ffi

    _defaults_ = dict(
        RANDOM_SEED=None,
        SIGMA_8=0.82,
        hlittle=Planck15.h,
        OMm=Planck15.Om0,
        OMb=Planck15.Ob0,
        POWER_INDEX=0.97
    )

    @property
    def RANDOM_SEED(self):
        """
        The current random seed for the cosmology, which determines the initial conditions.
        """
        if not self._RANDOM_SEED:
            self._RANDOM_SEED = int(np.random.randint(1, 1e12))

        return self._RANDOM_SEED

    @property
    def OMl(self):
        """
        Omega lambda, dark energy density.
        """
        return 1 - self.OMm

    @property
    def cosmo(self):
        """
        Return an astropy cosmology object for this cosmology.
        """
        return Planck15.clone(H0=self.hlittle*100, Om0=self.OMm, Ob0=self.OMb)


class UserParams(StructWithDefaults):
    """
    Structure containing user parameters (with defaults).

    To see default values for each parameter, use ``UserParams._defaults_``.
    All parameters passed in the constructor are also saved as instance attributes which should
    be considered read-only. This is true of all input-parameter classes.

    Parameters
    ----------
    HII_DIM : int, optional
        Number of cells for the low-res box.

    DIM : int,optional
        Number of cells for the high-res box (sampling ICs) along a principal axis. To avoid
        sampling issues, DIM should be at least 3 or 4 times HII_DIM, and an integer multiple.
        By default, it is set to 4*HII_DIM.

    BOX_LEN : float, optional
        Length of the box, in Mpc.
    """
    _ffi = ffi

    _defaults_ = dict(
        BOX_LEN=150.0,
        DIM=None,
        HII_DIM=50,
        USE_FFTW_WISDOM=False,
    )

    @property
    def DIM(self):
        """
        Number of cells for the high-res box (sampling ICs) along a principal axis. Dynamically generated.
        """
        return self._DIM or 4 * self.HII_DIM

    @property
    def tot_fft_num_pixels(self):
        "Number of pixels in the high-res box."
        return self.DIM ** 3

    @property
    def HII_tot_num_pixels(self):
        "Number of pixels in the low-res box."
        return self.HII_DIM ** 3


class AstroParams(StructWithDefaults):
    """
    Astrophysical parameters.

    To see default values for each parameter, use ``AstroParams._defaults_``.
    All parameters passed in the constructor are also saved as instance attributes which should
    be considered read-only. This is true of all input-parameter classes.

    Parameters
    ----------
    INHOMO_RECO : bool, optional
        Whether inhomogeneous recombinations are being calculated. This is not a part of the astro parameters structure,
        but is required by this class to set some default behaviour.    
    HII_EFF_FACTOR : float, optional
    F_STAR10 : float, optional
    ALPHA_STAR : float, optional
    F_ESC10 : float, optional
    ALPHA_ESC : float, optional
    M_TURN : float, optional
    R_BUBBLE_MAX : float, optional
        Default is 50 if `INHOMO_RECO` is True, or 15.0 if not.
    ION_Tvir_MIN : float, optional
    L_X : float, optional
    NU_X_THRESH : float, optional
    X_RAY_SPEC_INDEX : float, optional
    X_RAY_Tvir_MIN : float, optional
        Default is `ION_Tvir_MIN`.
    t_STAR : float, optional
    N_RSD_STEPS : float, optional
    """

    _ffi = ffi

    _defaults_ = dict(        
        HII_EFF_FACTOR=30.0,
        F_STAR10=-1.3,
        ALPHA_STAR=0.5,
        F_ESC10=-1.,
        ALPHA_ESC=-0.5,
        M_TURN=8.7,
        R_BUBBLE_MAX=None,
        ION_Tvir_MIN=4.69897,
        L_X=40.0,
        NU_X_THRESH=500.0,
        X_RAY_SPEC_INDEX=1.0,
        X_RAY_Tvir_MIN=None,        
        t_STAR=0.5,
        N_RSD_STEPS=20,
    )

    def __init__(self, *args, INHOMO_RECO=False, **kwargs):
        # TODO: should try to get inhomo_reco out of here... just needed for default of R_BUBBLE_MAX.
        self.INHOMO_RECO = INHOMO_RECO
        super().__init__(*args, **kwargs)

    def convert(self, key, val):
        if key in ['F_STAR10','F_ESC10','M_TURN','ION_Tvir_MIN', "L_X", "X_RAY_Tvir_MIN"]:
            return 10 ** val
        else:
            return val

    @property
    def R_BUBBLE_MAX(self):
        "Maximum radius of bubbles to be searched. Set dynamically."
        if not self._R_BUBBLE_MAX:
            return 50.0 if self.INHOMO_RECO else 15.0
        else:
            return self._R_BUBBLE_MAX

    @property
    def X_RAY_Tvir_MIN(self):
        "Minimum virial temperature of X-ray emitting sources (unlogged and set dynamically)."
        return self._X_RAY_Tvir_MIN if self._X_RAY_Tvir_MIN else self.ION_Tvir_MIN


class FlagOptions(StructWithDefaults):
    """
    Flag-style options for the ionization routines.

    To see default values for each parameter, use ``FlagOptions._defaults_``.
    All parameters passed in the constructor are also saved as instance attributes which should
    be considered read-only. This is true of all input-parameter classes.

    Parameters
    ----------
    USE_MASS_DEPENDENT_ZETA : bool, optional
        Set to True if using new parameterization.

    SUBCELL_RSDS : bool, optional
        Add sub-cell RSDs (currently doesn't work if Ts is not used)

    INHOMO_RECO : bool, optional
        Whether to perform inhomogeneous recombinations

    USE_TS_FLUCT : bool, optional
        Whether to perform IGM spin temperature fluctuations (i.e. X-ray heating)
    """

    _ffi = ffi

    _defaults_ = dict(
        USE_MASS_DEPENDENT_ZETA=False,
        SUBCELL_RSD=False,
        INHOMO_RECO=False,
        USE_TS_FLUCT=False,        
    )


# ======================================================================================================================
# OUTPUT STRUCTURES
# ======================================================================================================================
class _OutputStruct(_OS):
    _global_params = global_params

    def __init__(self, user_params=UserParams(), cosmo_params=CosmoParams(), **kwargs):
        super().__init__(user_params=user_params, cosmo_params=cosmo_params, **kwargs)

    _ffi = ffi


class _OutputStructZ(_OutputStruct):
    _inputs = ['redshift', 'user_params', 'cosmo_params']



class InitialConditions(_OutputStruct):
    """
    A class containing all initial conditions boxes.
    """
    # The filter params indicates parameters to overlook when deciding if a cached box matches current parameters.
    # It is useful for ignoring certain global parameters which may not apply to this step or its dependents.
    _filter_params = _OutputStruct._filter_params + [
        'ALPHA_UVB', # ionization
        'EVOLVE_DENSITY_LINEARLY', # perturb
        'SMOOTH_EVOLVED_DENSITY_FIELD', # perturb
        'R_smooth_density', #perturb
        'HII_ROUND_ERR', # ionization
        'FIND_BUBBLE_ALGORITHM', # ib
        'N_POISSON', # ib
        'T_USE_VELOCITIES', # bt
        'MAX_DVDR', # bt
        'DELTA_R_HII_FACTOR', # ib
        'HII_FILTER', #ib
        'INITIAL_REDSHIFT', #pf
        'HEAT_FILTER', #st
        'CLUMPING_FACTOR', #st
        'Z_HEAT_MAX', # st
        'R_XLy_MAX', #st
        'NUM_FILTER_STEPS_FOR_Ts', #ts
        'ZPRIME_STEP_FACTOR', #ts
        'TK_at_Z_HEAT_MAX', #ts
        'XION_at_Z_HEAT_MAX', #ts
        'Pop', #ib
        "Pop2_ion", #ib
        "Pop3_ion", #ib
        "NU_X_BAND_MAX", #st
        "NU_X_MAX", # ib
    ]

    def _init_arrays(self):
        self.lowres_density = np.zeros(self.user_params.HII_tot_num_pixels, dtype=np.float32)
        self.lowres_vx = np.zeros(self.user_params.HII_tot_num_pixels, dtype=np.float32)
        self.lowres_vy = np.zeros(self.user_params.HII_tot_num_pixels, dtype=np.float32)
        self.lowres_vz = np.zeros(self.user_params.HII_tot_num_pixels, dtype=np.float32)
        self.lowres_vx_2LPT = np.zeros(self.user_params.HII_tot_num_pixels, dtype=np.float32)
        self.lowres_vy_2LPT = np.zeros(self.user_params.HII_tot_num_pixels, dtype=np.float32)
        self.lowres_vz_2LPT = np.zeros(self.user_params.HII_tot_num_pixels, dtype=np.float32)
        self.hires_density = np.zeros(self.user_params.tot_fft_num_pixels, dtype=np.float32)

        shape = (self.user_params.HII_DIM, self.user_params.HII_DIM, self.user_params.HII_DIM)
        self.lowres_density.shape = shape
        self.lowres_vx.shape = shape
        self.lowres_vy.shape = shape
        self.lowres_vz.shape = shape
        self.lowres_vx_2LPT.shape = shape
        self.lowres_vy_2LPT.shape = shape
        self.lowres_vz_2LPT.shape = shape
        self.hires_density.shape = (self.user_params.DIM, self.user_params.DIM, self.user_params.DIM)


class PerturbedField(_OutputStructZ):
    """
    A class containing all perturbed field boxes
    """
    _filter_params = _OutputStruct._filter_params + [
        'ALPHA_UVB', # ionization
        'HII_ROUND_ERR', # ionization
        'FIND_BUBBLE_ALGORITHM', # ib
        'N_POISSON', # ib
        'T_USE_VELOCITIES', # bt
        'MAX_DVDR', # bt
        'DELTA_R_HII_FACTOR', # ib
        'HII_FILTER', #ib
        'HEAT_FILTER', #st
        'CLUMPING_FACTOR', #st
        'Z_HEAT_MAX', # st
        'R_XLy_MAX', #st
        'NUM_FILTER_STEPS_FOR_Ts', #ts
        'ZPRIME_STEP_FACTOR', #ts
        'TK_at_Z_HEAT_MAX', #ts
        'XION_at_Z_HEAT_MAX', #ts
        'Pop', #ib
        "Pop2_ion", #ib
        "Pop3_ion", #ib
        "NU_X_BAND_MAX", #st
        "NU_X_MAX", # ib
    ]

    def _init_arrays(self):
        self.density = np.zeros(self.user_params.HII_tot_num_pixels, dtype=np.float32)
        self.velocity = np.zeros(self.user_params.HII_tot_num_pixels, dtype=np.float32)

        self.density.shape = (self.user_params.HII_DIM, self.user_params.HII_DIM, self.user_params.HII_DIM)
        self.velocity.shape = (self.user_params.HII_DIM, self.user_params.HII_DIM, self.user_params.HII_DIM)


class IonizedBox(_OutputStructZ):
    "A class containing all ionized boxes"
    _inputs = ['redshift', 'user_params', 'cosmo_params', 'flag_options', 'astro_params']

    _filter_params = _OutputStruct._filter_params + [
        'T_USE_VELOCITIES', # bt
        'MAX_DVDR', # bt
    ]

    def __init__(self, astro_params=None, flag_options=FlagOptions(), first_box=False, **kwargs):
        if astro_params is None:
            astro_params = AstroParams(INHOMO_RECO=flag_options.INHOMO_RECO)
        self.first_box = first_box

        super().__init__(astro_params=astro_params, flag_options=flag_options, **kwargs)

    def _init_arrays(self):
        # ionized_box is always initialised to be neutral for excursion set algorithm. Hence np.ones instead of np.zeros
        self.xH_box = np.ones(self.user_params.HII_tot_num_pixels, dtype=np.float32)
        self.Gamma12_box = np.zeros(self.user_params.HII_tot_num_pixels, dtype=np.float32)
        self.z_re_box = np.zeros(self.user_params.HII_tot_num_pixels, dtype=np.float32)
        self.dNrec_box = np.zeros(self.user_params.HII_tot_num_pixels, dtype=np.float32)

        shape = (self.user_params.HII_DIM, self.user_params.HII_DIM, self.user_params.HII_DIM)
        self.xH_box.shape = shape
        self.Gamma12_box.shape = shape
        self.z_re_box.shape = shape
        self.dNrec_box.shape = shape


class TsBox(IonizedBox):
    "A class containing all spin temperature boxes"
    def _init_arrays(self):
        self.Ts_box = np.zeros(self.user_params.HII_tot_num_pixels, dtype=np.float32)
        self.x_e_box = np.zeros(self.user_params.HII_tot_num_pixels, dtype=np.float32)
        self.Tk_box = np.zeros(self.user_params.HII_tot_num_pixels, dtype=np.float32)

        self.Ts_box.shape = (self.user_params.HII_DIM, self.user_params.HII_DIM, self.user_params.HII_DIM)
        self.x_e_box.shape = (self.user_params.HII_DIM, self.user_params.HII_DIM, self.user_params.HII_DIM)
        self.Tk_box.shape = (self.user_params.HII_DIM, self.user_params.HII_DIM, self.user_params.HII_DIM)


class BrightnessTemp(IonizedBox):
    "A class containing the brightness temperature box."

    def _init_arrays(self):
        self.brightness_temp = np.zeros(self.user_params.HII_tot_num_pixels, dtype=np.float32)

        self.brightness_temp.shape = (self.user_params.HII_DIM, self.user_params.HII_DIM, self.user_params.HII_DIM)


# ======================================================================================================================
# HELPER FUNCTIONS
# ======================================================================================================================
def _check_compatible_inputs(*datasets, ignore_redshift=False):
    done = []
    for i, d in enumerate(datasets):
        if d is None:
            continue

        for inp in d._inputs:
            if ignore_redshift and inp == "redshift":
                continue

            if inp not in done:
                for j, d2 in enumerate(datasets[(i + 1):]):
                    if d2 is None:
                        continue

                    if inp in d2._inputs and getattr(d, inp) != getattr(d2, inp):
                        print("%s and %s are incompatible"%(d.__class__.__name__, d2.__class__.__name__))
                        raise ValueError("%s and %s are incompatible" % (d.__class__.__name__, d2.__class__.__name__))
                done += [inp]


def _get_inputs(defaults, *structs):
    for i in range(len(defaults)):
        k = ''.join('_' + c.lower() if c.isupper() else c for c in defaults[i].__class__.__name__).strip('_')

        for s in structs:
            if s is None:
                continue

            if hasattr(s, k):
                defaults[i] = getattr(s, k)
                break

    return defaults


def _get_redshift(redshift, *structs):
    if redshift is None and all([s is None for s in structs]):
        raise ValueError("Either redshift must be provided, or a data set containing it.")

    for s in structs:
        if hasattr(s, "redshift"):
            return s.redshift

    return redshift


# ======================================================================================================================
# WRAPPING FUNCTIONS
# ======================================================================================================================
def initial_conditions(user_params=None, cosmo_params=None, regenerate=False, write=True, direc=None):
    """
    Compute initial conditions.

    Parameters
    ----------
    user_params : :class:`~UserParams` instance, optional
        Defines the overall options and parameters of the run.

    cosmo_params : :class:`~CosmoParams` instance, optional
        Defines the cosmological parameters used to compute initial conditions.

    regenerate : bool, optional
        Whether to force regeneration of data, even if matching cached data is found. This is applied recursively to
        any potential sub-calculations. It is ignored in the case of dependent data only if that data is explicitly
        passed to the function.

    write : bool, optional
        Whether to write results to file (i.e. cache). This is recursively applied to any potential sub-calculations.

    direc : str, optional
        The directory in which to search for the boxes and write them. By default, this is the directory given by
        ``boxdir`` in the configuration file, ``~/.21CMMC/config.yml``. Note that for *reading* data, while the
        specified `direc` is searched first, the default directory will *also* be searched if no appropriate data is
        found in `direc`. This is recursively applied to any potential sub-calculations.

    Returns
    -------
    :class:`~InitialConditions`
    """
    user_params = UserParams(user_params)
    cosmo_params = CosmoParams(cosmo_params)

    # Initialize memory for the boxes that will be returned.
    boxes = InitialConditions(user_params, cosmo_params)

    # First check whether the boxes already exist.
    if not regenerate:
        try:
            boxes.read(direc)
            logger.info("Existing init_boxes found and read in (seed=%s)."%boxes._current_seed)
            return boxes
        except IOError:
            pass

    # Run the C code
    lib.ComputeInitialConditions(boxes.user_params(), boxes.cosmo_params(), boxes())
    boxes.filled = True
    boxes._expose()

    # Optionally do stuff with the result (like writing it)
    if write:
        boxes.write(direc)

    return boxes


def perturb_field(redshift, init_boxes=None, user_params=None, cosmo_params=None,
                  regenerate=False, write=True, direc=None):
    """
    Compute a perturbed field at a given redshift.

    Parameters
    ----------
    redshift : float
        The redshift at which to compute the perturbed field.

    init_boxes : :class:`~InitialConditions`, optional
        If given, these initial conditions boxes will be used, otherwise initial conditions will be generated. If given,
        the user and cosmo params will be set from this object.

    user_params : :class:`~UserParams`, optional
        Defines the overall options and parameters of the run.

    cosmo_params : :class:`~CosmoParams`, optional
        Defines the cosmological parameters used to compute initial conditions.

    Returns
    -------
    :class:`~PerturbedField`

    Other Parameters
    ----------------
    regenerate, write, direc:
        See docs of :func:`initial_conditions` for more information.

    Examples
    --------
    The simplest method is just to give a redshift::

    >>> field = perturb_field(7.0)
    >>> print(field.density)

    Doing so will internally call the :func:`~initial_conditions` function. If initial conditions have already been
    calculated, this can be avoided by passing them:

    >>> init_boxes = initial_conditions()
    >>> field7 = perturb_field(7.0, init_boxes)
    >>> field8 = perturb_field(8.0, init_boxes)

    The user and cosmo parameter structures are by default inferred from the ``init_boxes``, so that the following is
    consistent::

    >>> init_boxes = initial_conditions(user_params= UserParams(HII_DIM=1000))
    >>> field7 = perturb_field(7.0, init_boxes)

    If ``init_boxes`` is not passed, then these parameters can be directly passed::

    >>> field7 = perturb_field(7.0, user_params=UserParams(HII_DIM=1000))

    """
    user_params = UserParams(user_params)
    cosmo_params = CosmoParams(cosmo_params)

    # Try setting the user/cosmo params via the init_boxes
    if init_boxes is not None:
        user_params, cosmo_params = _get_inputs([user_params, cosmo_params], init_boxes)

    # Initialize perturbed boxes.
    fields = PerturbedField(redshift=redshift, user_params=user_params, cosmo_params=cosmo_params)

    # Check whether the boxes already exist
    if not regenerate:
        try:
            fields.read(direc)
            logger.info("Existing z=%s perturb_field boxes found and read in (seed=%s)." % (redshift, fields._current_seed))
            return fields
        except IOError:
            pass

    # Make sure we've got computed init boxes.
    if init_boxes is None or not init_boxes.filled:
        init_boxes = initial_conditions(
            user_params, cosmo_params, regenerate=regenerate, write=write, direc=direc
        )

        # Need to update fields to have the same seed as init_boxes
        fields.cosmo_params.update(RANDOM_SEED = init_boxes.cosmo_params.RANDOM_SEED)

    # Run the C Code
    lib.ComputePerturbField(redshift, fields.user_params(), fields.cosmo_params(), init_boxes(), fields())
    fields.filled = True
    fields._expose()

    # Optionally do stuff with the result (like writing it)
    if write:
        fields.write(direc)

    return fields


def ionize_box(astro_params=None, flag_options=None,
               redshift=None, perturbed_field=None,
               previous_ionize_box=None, z_step_factor=1.02, z_heat_max=None,
               do_spin_temp=False, spin_temp=None,
               init_boxes=None, cosmo_params=None, user_params=None,
               regenerate=False, write=True, direc=None):
    """
    Compute an ionized box at a given redshift.

    This function has various options for how the evolution of the ionization is computed (if at all). See the Notes
    below for details.

    Parameters
    ----------
    astro_params: :class:`~AstroParams` instance, optional
        The astrophysical parameters defining the course of reionization.

    flag_options: :class:`~FlagOptions` instance, optional
        Some options passed to the reionization routine.

    redshift : float, optional
        The redshift at which to compute the ionized box. If `perturbed_field` is given, its inherent redshift
        will take precedence over this argument. If not, this argument is mandatory.

    perturbed_field : :class:`~PerturbField`, optional
        If given, this field will be used, otherwise it will be generated. To be generated, either `init_boxes` and
        `redshift` must be given, or `user_params`, `cosmo_params` and `redshift`.

    init_boxes : :class:`~InitialConditions` , optional
        If given, and `perturbed_field` *not* given, these initial conditions boxes will be used to generate the
        perturbed field, otherwise initial conditions will be generated on the fly. If given,
        the user and cosmo params will be set from this object.

    previous_ionize_box: :class:`IonizedBox` or float, optional
        An ionized box at higher redshift. This is only used if `INHOMO_RECO` and/or `do_spin_temp` are true. If either
        of these are true, and this is not given, then it will be assumed that this is the "first box", i.e. that it
        can be populated accurately without knowing source statistics.

    z_step_factor: float, optional
        A factor greater than unity, which specifies the logarithmic steps in redshift with which the spin temperature
        box is evolved.

    z_heat_max: float, optional
        The maximum redshift at which to search for heating sources. Practically, this defines the limit in redshift
        at which the spin temperature can be defined purely from the background perturbed field rather than by evolving
        from a previous spin temperature field. Default is the global parameter `Z_HEAT_MAX`.

    do_spin_temp: bool, optional
        Whether to use the spin temperature.

    spin_temp: :class:`TsBox` or None, optional
        A spin-temperature box, only required if `do_spin_temp` is True.
        If None, will try to read in a spin temp box at the current redshift, and failing that will try to
        automatically create one, using the previous ionized box redshift as the previous spin temperature redshift.

    user_params : :class:`~UserParams`, optional
        Defines the overall options and parameters of the run.

    cosmo_params : :class:`~CosmoParams`, optional
        Defines the cosmological parameters used to compute initial conditions.

    Returns
    -------
    :class:`~IonizedBox`
        An object containing the ionized box data.

    Other Parameters
    ----------------
    regenerate, write, direc:
        See docs of :func:`initial_conditions` for more information.

    Notes
    -----

    Typically, the ionization field at any redshift is dependent on the evolution of xHI up until
    that redshift, which necessitates providing a previous ionization field to define the current one. This
    function provides several options for doing so. First, if neither the spin temperature field, nor inhomogeneous
    recombinations (specified in flag options) are used, no evolution needs to be done. Otherwise, either (in order of
    precedence) (i) a specific previous :class`~IonizedBox` object is provided, which will be used directly,
    (ii) a previous redshift is provided, for which a cached field on disk will be sought, (iii) a step factor is
    provided which recursively steps through redshift, calculating previous fields up until Z_HEAT_MAX, and returning
    just the final field at the current redshift, or (iv) the function is instructed to treat the current field as
    being an initial "high-redshift" field such that specific sources need not be found and evolved.

    .. note:: If a previous specific redshift is given, but no cached field is found at that redshift, the previous
              ionization field will be evaluated based on `z_step_factor`.

    Examples
    --------
    By default, no spin temperature is used, and neither are inhomogeneous recombinations, so that no evolution is
    required, thus the following will compute a coeval ionization box:

    >>> xHI = ionize_box(redshift=7.0)

    However, if either of those options are true, then a full evolution will be required:

    >>> xHI = ionize_box(redshift=7.0, do_spin_temp=True, flag_options=FlagOptions(INHOMO_RECO=True))

    This will by default evolve the field from a redshift of *at least* `Z_HEAT_MAX` (a global parameter), in logarithmic
    steps of `z_step_factor`. Thus to change these:

    >>> xHI = ionize_box(redshift=7.0, z_step_factor=1.2, z_heat_max=15.0, do_spin_temp=True)

    Alternatively, one can pass an exact previous redshift, which will be sought in the disk cache, or evaluated:

    >>> ts_box = ionize_box(redshift=7.0, previous_ionize_box=8.0, do_spin_temp=True)

    Beware that doing this, if the previous box is not found on disk, will continue to evaluate prior boxes based on the
    `z_step_factor`. Alternatively, one can pass a previous :class:`~IonizedBox`:

    >>> xHI_0 = ionize_box(redshift=8.0, do_spin_temp=True)
    >>> xHI = ionize_box(redshift=7.0, previous_ionize_box=xHI_0, do_spin_temp=True)

    Again, the first line here will implicitly use `z_step_factor` to evolve the field from ~`Z_HEAT_MAX`. Note that
    in the second line, all of the input parameters are taken directly from `xHI_0` so that they are consistent.
    Finally, one can force the function to evaluate the current redshift as if it was beyond Z_HEAT_MAX so that it
    depends only on itself:

    >>> xHI = ionize_box(redshift=7.0, z_step_factor=None, do_spin_temp=True)

    This is usually a bad idea, and will give a warning, but it is possible.

    As the function recursively evaluates previous redshift, the previous spin temperature fields will also be
    consistently recursively evaluated. Only the final ionized box will actually be returned and kept in memory, however
    intervening results will by default be cached on disk. One can also pass an explicit spin temperature obj:

    >>> ts = spin_temperature(redshift=7.0)
    >>> xHI = ionize_box(redshift=7.0, spin_temp=ts)

    If automatic recursion is used, then it is done in such a way that no large boxes are kept around in memory for
    longer than they need to be (only two at a time are required).
    """
    user_params = UserParams(user_params)
    cosmo_params = CosmoParams(cosmo_params)
    flag_options = FlagOptions(flag_options)
    astro_params = AstroParams(astro_params, INHOMO_RECO=flag_options.INHOMO_RECO)

    if spin_temp is not None or perturbed_field is not None or init_boxes is not None:
        _check_compatible_inputs(spin_temp, perturbed_field, init_boxes)
        _check_compatible_inputs(spin_temp, previous_ionize_box, ignore_redshift=True)

    cosmo_params, user_params, astro_params, flag_options = _get_inputs(
        [cosmo_params, user_params, astro_params, flag_options],
        spin_temp, previous_ionize_box, perturbed_field, init_boxes
    )

    if spin_temp is not None:
        do_spin_temp = True

    # Set the upper limit on redshift at which we require a previous spin temp box.
    if z_heat_max is not None:
        global_params.Z_HEAT_MAX = z_heat_max

    if spin_temp is not None and not isinstance(spin_temp, TsBox):
        raise ValueError("spin_temp must be a TsBox instance")

    redshift = _get_redshift(redshift, perturbed_field, spin_temp)

    # Set the default astro params, using the INHOMO_RECO flag.
    if astro_params is None:
        astro_params = AstroParams(flag_options.INHOMO_RECO)

    box = IonizedBox(
        first_box=((1 + redshift) * z_step_factor - 1) > global_params.Z_HEAT_MAX and (
                    not isinstance(previous_ionize_box, IonizedBox) or not previous_ionize_box.filled),
        user_params=user_params, cosmo_params=cosmo_params,
        redshift=redshift, astro_params=astro_params, flag_options=flag_options
    )

    # Check whether the boxes already exist
    if not regenerate:
        try:
            box.read(direc)
            logger.info("Existing z=%s ionized boxes found and read in (seed=%s)." % (redshift, box._current_seed))
            return box
        except IOError:
            pass

    # EVERYTHING PAST THIS POINT ONLY HAPPENS IF THE BOX DOESN'T ALREADY EXIST
    # ------------------------------------------------------------------------
    # Get the previous redshift
    if flag_options.INHOMO_RECO or do_spin_temp:

        if previous_ionize_box is not None:
            if hasattr(previous_ionize_box, "redshift"):
                prev_z = previous_ionize_box.redshift
            elif isinstance(previous_ionize_box, numbers.Number):
                prev_z = previous_ionize_box
            else:
                raise ValueError("previous_ionize_box must be an IonizedBox or a float")
        elif z_step_factor is not None:
            prev_z = (1 + redshift) * z_step_factor - 1
        else:
            prev_z = None
            if redshift < global_params.Z_HEAT_MAX:
                logger.warning(
                    "Attempting to evaluate ionization field at z=%s as if it was beyond Z_HEAT_MAX=%s" % (
                        redshift, global_params.Z_HEAT_MAX))

        # Ensure the previous spin temperature has a higher redshift than this one.
        if prev_z and prev_z <= redshift:
            raise ValueError("Previous ionized box must have a higher redshift than that being evaluated.")
    else:
        prev_z = None

    # Get init_box required.
    if init_boxes is None or not init_boxes.filled:
        init_boxes = initial_conditions(
            user_params=user_params, cosmo_params=cosmo_params,
            regenerate=regenerate, write=write, direc=direc,
        )

        # Need to update random seed
        box.cosmo_params.update(RANDOM_SEED = init_boxes.cosmo_params.RANDOM_SEED)

    # Get appropriate previous ionization box
    if not isinstance(previous_ionize_box, IonizedBox):
        # If we are beyond Z_HEAT_MAX, just make an empty box
        if prev_z is None or prev_z > global_params.Z_HEAT_MAX:
            previous_ionize_box = IonizedBox(redshift=0)

        # Otherwise recursively create new previous box.
        else:
            # Dynamically produce the initial conditions.

            previous_ionize_box = ionize_box(
                astro_params=astro_params, flag_options=flag_options, redshift=prev_z,
                z_step_factor=z_step_factor, z_heat_max=z_heat_max,
                do_spin_temp=do_spin_temp,
                init_boxes=init_boxes, regenerate=regenerate, write=write, direc=direc
            )

    # Dynamically produce the perturbed field.
    if perturbed_field is None or not perturbed_field.filled:
        perturbed_field = perturb_field(
            init_boxes=init_boxes, # NOTE: this is required, rather than using cosmo_ and user_, since init may have a set seed.
            redshift=redshift,
            regenerate=regenerate, write=write, direc=direc,
        )

    # Set empty spin temp box if necessary.
    if not do_spin_temp:
        spin_temp = TsBox(redshift=0)
    elif spin_temp is None:
        spin_temp = spin_temperature(
            perturbed_field=perturbed_field, previous_spin_temp=prev_z,
            flag_options=flag_options,
            init_boxes=init_boxes,
            direc=direc, write=write, regenerate=regenerate
        )

    # Run the C Code
    lib.ComputeIonizedBox(redshift, previous_ionize_box.redshift, box.user_params(),
                          box.cosmo_params(),
                          box.astro_params(), box.flag_options(),
                          perturbed_field(),
                          previous_ionize_box(), do_spin_temp, spin_temp(), box())

    box.filled = True
    box._expose()

    # Optionally do stuff with the result (like writing it)
    if write:
        box.write(direc)

    return box


def spin_temperature(astro_params=None, flag_options=FlagOptions(), redshift=None, perturbed_field=None,
                     previous_spin_temp=None, z_step_factor=1.02, z_heat_max=None,
                     init_boxes=None, cosmo_params=CosmoParams(), user_params=UserParams(), regenerate=False,
                     write=True, direc=None):
    """
    Compute spin temperature boxes at a given redshift.

    See the notes below for how the spin temperature field is evolved through redshift.

    Parameters
    ----------
    astro_params: :class:`~AstroParams`, optional
        The astrophysical parameters defining the course of reionization.

    flag_options: :class:`~FlagOptions`, optional
        Some options passed to the reionization routine.

    redshift : float, optional
        The redshift at which to compute the ionized box. If not given, the redshift from `perturbed_field` will be used.
        Either `redshift`, `perturbed_field` or both must be given.

    perturbed_field : :class:`~PerturbField`, optional
        If given, this field will be used, otherwise it will be generated. To be generated, either `init_boxes` and
        `redshift` must be given, or `user_params`, `cosmo_params` and `redshift`. By default, this will be generated
        at the same redshift as the spin temperature box. The redshift from `perturbed_field` will silently override
        the given redshift.

    previous_spin_temp : :class:`TsBox` or float, optional
        The previous spin temperature box, or its redshift. This redshift must be greater than `redshift`. If a
        redshift, then this will try to read in the previous spin temp box at this redshift or generate it.

    z_step_factor: float, optional
        A factor greater than unity, which specifies the logarithmic steps in redshift with which the spin temperature
        box is evolved. If None, the code will assume that this is the first box in the evolution process, and generate
        the spin temp directly from the perturbed field.

    z_heat_max: float, optional
        The maximum redshift at which to search for heating sources. Practically, this defines the limit in redshift
        at which the spin temperature can be defined purely from the background perturbed field rather than by evolving
        from a previous spin temperature field. Default is the global parameter `Z_HEAT_MAX`.

    init_boxes : :class:`~InitialConditions`, optional
        If given, and `perturbed_field` *not* given, these initial conditions boxes will be used to generate the
        perturbed field, otherwise initial conditions will be generated on the fly. If given,
        the user and cosmo params will be set from this object.

    user_params : :class:`~UserParams`, optional
        Defines the overall options and parameters of the run.

    cosmo_params : :class:`~CosmoParams`, optional
        Defines the cosmological parameters used to compute initial conditions.

    Returns
    -------
    :class:`~TsBox`
        An object containing the spin temperature box data.

    Other Parameters
    ----------------
    regenerate, write, direc:
        See docs of :func:`initial_conditions` for more information.

    Notes
    -----

    Typically, the spin temperature field at any redshift is dependent on the evolution of spin temperature up until
    that redshift, which necessitates providing a previous spin temperature field to define the current one. This
    function provides several options for doing so. Either (in order of precedence) (i) a specific previous spin
    temperature object is provided, which will be used directly, (ii) a previous redshift is provided, for which a
    cached field on disk will be sought, (iii) a step factor is provided which recursively steps through redshift,
    calculating previous fields up until Z_HEAT_MAX, and returning just the final field at the current redshift, or
    (iv) the function is instructed to treat the current field as being an initial "high-redshift" field such that
    specific sources need not be found and evolved.

    .. note:: If a previous specific redshift is given, but no cached field is found at that redshift, the previous
              spin temperature field will be evaluated based on `z_step_factor`.

    Examples
    --------
    To calculate and return a fully evolved spin temperature field at a given redshift (with default input parameters),
    simply use:

    >>> ts_box = spin_temperature(redshift=7.0)

    This will by default evolve the field from a redshift of *at least* `Z_HEAT_MAX` (a global parameter), in logarithmic
    steps of `z_step_factor`. Thus to change these:

    >>> ts_box = spin_temperature(redshift=7.0, z_step_factor=1.2, z_heat_max=15.0)

    Alternatively, one can pass an exact previous redshift, which will be sought in the disk cache, or evaluated:

    >>> ts_box = spin_temperature(redshift=7.0, previous_spin_temp=8.0)

    Beware that doing this, if the previous box is not found on disk, will continue to evaluate prior boxes based on the
    `z_step_factor`. Alternatively, one can pass a previous spin temperature box:

    >>> ts_box1 = spin_temperature(redshift=8.0)
    >>> ts_box = spin_temperature(redshift=7.0, previous_spin_temp=ts_box1)

    Again, the first line here will implicitly use `z_step_factor` to evolve the field from ~`Z_HEAT_MAX`. Note that
    in the second line, all of the input parameters are taken directly from `ts_box1` so that they are consistent.
    Finally, one can force the function to evaluate the current redshift as if it was beyond Z_HEAT_MAX so that it
    depends only on itself:

    >>> ts_box = spin_temperature(redshift=7.0, z_step_factor=None)

    This is usually a bad idea, and will give a warning, but it is possible.
    """
    user_params = UserParams(user_params)
    cosmo_params = CosmoParams(cosmo_params)
    flag_options = FlagOptions(flag_options)
    astro_params = AstroParams(astro_params, INHOMO_RECO=flag_options.INHOMO_RECO)

    if perturbed_field is not None or previous_spin_temp is not None or init_boxes is not None:
        if previous_spin_temp is None or isinstance(previous_spin_temp, _OutputStruct):
            # This switch accounts for the case where previous_spin_temp is a float.
            _check_compatible_inputs(perturbed_field, init_boxes, previous_spin_temp, ignore_redshift=True)
        else:
            _check_compatible_inputs(perturbed_field, init_boxes, ignore_redshift=True)

    cosmo_params, user_params, astro_params, flag_options = _get_inputs(
        [cosmo_params, user_params, astro_params, flag_options],
        previous_spin_temp, perturbed_field, init_boxes
    )

    # Set the upper limit on redshift at which we require a previous spin temp box.
    if z_heat_max is not None:
        global_params.Z_HEAT_MAX = z_heat_max

    redshift = _get_redshift(redshift, perturbed_field)

    # Set the default astro params, using the INHOMO_RECO flag.
    if astro_params is None:
        astro_params = AstroParams(flag_options.INHOMO_RECO)

    box = TsBox(
        first_box=((1 + redshift) * z_step_factor - 1) > global_params.Z_HEAT_MAX and (
                    not isinstance(previous_spin_temp, IonizedBox) or not previous_spin_temp.filled),
        user_params=user_params, cosmo_params=cosmo_params,
        redshift=redshift, astro_params=astro_params, flag_options=flag_options
    )

    # Check whether the boxes already exist on disk.
    if not regenerate:
        try:
            box.read(direc)
            logger.info("Existing z=%s spin_temp boxes found and read in (seed=%s)." % (redshift, box._current_seed))
            return box
        except IOError:
            pass

    # EVERYTHING PAST THIS POINT ONLY HAPPENS IF THE BOX DOESN'T ALREADY EXIST
    # ------------------------------------------------------------------------
    # Get the previous redshift
    if previous_spin_temp is not None:
        if hasattr(previous_spin_temp, "redshift"):
            prev_z = previous_spin_temp.redshift
        elif isinstance(previous_spin_temp, numbers.Number):
            prev_z = previous_spin_temp
    elif z_step_factor is not None:
        prev_z = (1 + redshift) * z_step_factor - 1
    else:
        prev_z = None
        if redshift < global_params.Z_HEAT_MAX:
            logger.warning("Attempting to evaluate spin temperature field at z=%s as if it was beyond Z_HEAT_MAX=%s" % (
            redshift, global_params.Z_HEAT_MAX))

    # Ensure the previous spin temperature has a higher redshift than this one.
    if prev_z and prev_z <= redshift:
        raise ValueError("Previous spin temperature box must have a higher redshift than that being evaluated.")

    # Dynamically produce the initial conditions.
    if init_boxes is None or not init_boxes.filled:
        init_boxes = initial_conditions(
            user_params=user_params, cosmo_params=cosmo_params,
            regenerate=regenerate, write=write, direc=direc
        )

        # Need to update random seed
        box.cosmo_params.update(RANDOM_SEED = init_boxes.cosmo_params.RANDOM_SEED)

    # Create appropriate previous_spin_temp
    if not isinstance(previous_spin_temp, TsBox):
        if prev_z > global_params.Z_HEAT_MAX or prev_z is None:
            previous_spin_temp = TsBox(redshift=0)
        else:
            previous_spin_temp = spin_temperature(
                init_boxes=init_boxes,
                astro_params=astro_params, flag_options=flag_options, redshift=prev_z,
                z_step_factor=z_step_factor, z_heat_max=z_heat_max,
                regenerate=regenerate, write=write, direc=direc
            )

    # Dynamically produce the perturbed field.
    if perturbed_field is None or not perturbed_field.filled:
        perturbed_field = perturb_field(
            redshift=redshift,
            init_boxes=init_boxes,
            regenerate=regenerate, write=write, direc=direc,
        )

    # Run the C Code
    lib.ComputeTsBox(redshift, previous_spin_temp.redshift, box.user_params(),
                     box.cosmo_params(), box.astro_params(), perturbed_field.redshift, perturbed_field(),
                     previous_spin_temp(), box())
    box.filled = True
    box._expose()

    # Optionally do stuff with the result (like writing it)
    if write:
        box.write(direc)

    return box


def brightness_temperature(ionized_box, perturb_field, spin_temp=None):
    """
    Compute a coeval brightness temperature box.

    Parameters
    ----------
    ionized_box: :class:`IonizedBox`
        A pre-computed ionized box.

    perturb_field: :class:`PerturbedField`
        A pre-computed perturbed field at the same redshift as `ionized_box`.

    spin_temp: :class:`TsBox`, optional
        A pre-computed spin temperature, at the same redshift as the other boxes.

    Returns
    -------
    :class:`BrightnessTemp` instance.
    """
    _check_compatible_inputs(ionized_box, perturb_field, spin_temp)

    if spin_temp is None:
        saturated_limit = True
        spin_temp = TsBox(redshift=0)

    else:
        saturated_limit = False

    #    if spin_temp.redshift != ionized_box.redshift != perturb_field.redshift:
    #        raise ValueError("all box redshift must be the same.")

    #    if spin_temp.user_params != ionized_box.user_params != perturb_field.user_params:
    #        raise ValueError("all box user_params must be the same")

    #    if spin_temp.cosmo_params != ionized_box.cosmo_params != perturb_field.cosmo_params:
    #        raise ValueError("all box cosmo_params must be the same")

    #    if spin_temp.astro_params != ionized_box.astro_params:
    #        raise ValueError("all box astro_params must be the same")

    box = BrightnessTemp(user_params=ionized_box.user_params, cosmo_params=ionized_box.cosmo_params,
                         astro_params=ionized_box.astro_params, flag_options=ionized_box.flag_options,
                         redshift=ionized_box.redshift)

    lib.ComputeBrightnessTemp(ionized_box.redshift, saturated_limit,
                              ionized_box.user_params(), ionized_box.cosmo_params(), ionized_box.astro_params(),
                              ionized_box.flag_options(),
                              spin_temp(), ionized_box(), perturb_field(), box())
    box.filled = True
    box._expose()

    return box


def _logscroll_redshifts(min_redshift, z_step_factor, zmax):
    redshifts = [min_redshift]  # mult by 1.001 is probably bad...
    while redshifts[-1] < zmax:
        redshifts.append((redshifts[-1] + 1.) * z_step_factor - 1.)
    return redshifts[::-1]


def run_coeval(redshift=None, user_params=UserParams(), cosmo_params=CosmoParams(), astro_params=None,
               flag_options=FlagOptions(), do_spin_temp=False, regenerate=False, write=True, direc=None,
               z_step_factor=1.02, z_heat_max=None, init_box=None, perturb=None):
    """
    Evaluates a coeval ionized box at a given redshift, or multiple redshift.

    This is generally the easiest and most efficient way to generate a set of coeval cubes at a given set of redshift.
    It self-consistently deals with situations in which the field needs to be evolved, and does this with the highest
    memory-efficiency, only returning the desired redshift. All other calculations are by default stored in the
    on-disk cache so they can be re-used at a later time.

    .. note:: User-supplied redshift are *not* used as previous redshift in any scrolling, so that pristine
              log-sampling can be maintained.

    Parameters
    ----------
    redshift: array_like
        A single redshift, or multiple redshift, at which to return results. The minimum of these
        will define the log-scrolling behaviour (if necessary).
    user_params : :class:`~UserParams`, optional
        Defines the overall options and parameters of the run.
    cosmo_params : :class:`~CosmoParams`, optional
        Defines the cosmological parameters used to compute initial conditions.
    astro_params: :class:`~AstroParams`, optional
        The astrophysical parameters defining the course of reionization.
    flag_options: :class:`~FlagOptions`, optional
        Some options passed to the reionization routine.
    do_spin_temp: bool, optional
        Whether to use spin temperature in the calculation, or assume the saturated limit.
    z_step_factor: float, optional
        How large the logarithmic steps between redshift are (if required).
    z_heat_max: float, optional
        Controls the global `Z_HEAT_MAX` parameter, which specifies the maximum redshift up to which heating sources
        are required to specify the ionization field. Beyond this, the ionization field is specified directly from
        the perturbed density field.

    Returns
    -------
    init_box: :class:`~InitialConditions`
        The initial conditions data.

    perturb: :class:`~PerturbedField` or list thereof
        The perturbed field at the given redshift(s)

    xHI: :class:`~IonizedBox` or list thereof
        The ionization field(s).

    bt: :class:`~BrightnessTemp` or list thereof
        The brightness temperature box(es)

    Other Parameters
    ----------------
    regenerate, write, direc:
        See docs of :func:`initial_conditions` for more information.
    """

    if z_heat_max:
        global_params.Z_HEAT_MAX = z_heat_max

    if init_box is None:  # no need to get cosmo, user params out of it.
        init_box = initial_conditions(user_params, cosmo_params, write=write, regenerate=regenerate, direc=direc)

    if perturb is not None:
        _check_compatible_inputs(init_box, *perturb, ignore_redshift=True)

    if redshift is None and perturb is None:
        raise ValueError("Either redshift or perturb must be given")
    if perturb is not None:
        if not hasattr(perturb, "__len__"):
            perturb = [perturb]
        redshift = [p.redshift for p in perturb]

    singleton = False
    if not hasattr(redshift, "__len__"):
        singleton = True
        redshift = [redshift]

    if perturb is None:
        perturb = []
        for z in redshift:
            perturb += [perturb_field(redshift=z, init_boxes=init_box, regenerate=regenerate, direc=direc)]

    # Get the list of redshift we need to scroll through.
    if flag_options.INHOMO_RECO or do_spin_temp:
        redshifts = _logscroll_redshifts(min(redshift), z_step_factor, global_params.Z_HEAT_MAX)
    else:
        redshifts = [min(redshift)]

    # Add in the redshift defined by the user, and sort in order, omitting the minimum,
    # because it won't be exactly reproduced. Turn into a set so that exact matching user-set redshift
    # don't double-up with scrolling ones.
    redshifts += redshift
    redshifts = sorted(list(set(redshifts)), reverse=True)
    
    ib_tracker = []
    bt = []
    st, ib = None, None  # At first we don't have any "previous" st or ib.
    # Iterate through redshift from top to bottom
    logger.debug("redshifts: %s", redshifts)

    for z in redshifts:
        if do_spin_temp:
            st2 = spin_temperature(
                redshift=z,
                previous_spin_temp=st,
                perturbed_field=perturb[redshift.index(z)] if z in redshift else None,
                astro_params=astro_params, flag_options=flag_options,
<<<<<<< HEAD
                perturbed_field=perturb[minarg], z_step_factor=z_step_factor, regenerate=regenerate,
                write=write, direc=direc, match_seed=True,
=======
                regenerate=regenerate,
                init_boxes=init_box,
                write=write, direc=direc, z_heat_max=global_params.Z_HEAT_MAX, z_step_factor=z_step_factor
>>>>>>> 96d13941
            )

            if z not in redshift:
                st = st2

        ib2 = ionize_box(
            redshift=z, previous_ionize_box=ib,
            init_boxes=init_box,
            perturbed_field=perturb[redshift.index(z)] if z in redshift else None,
            astro_params=astro_params, flag_options=flag_options, z_step_factor=z_step_factor,
            spin_temp=st2 if do_spin_temp else None,
            regenerate=regenerate,z_heat_max=global_params.Z_HEAT_MAX, z_step_factor=z_step_factor,
            write=write, direc=direc,
        )
        
        if z not in redshift:
            ib = ib2
        else:
            ib_tracker.append(ib2)
            bt += [brightness_temperature(ib2, perturb[redshift.index(z)], st2 if do_spin_temp else None)]
    #
    # # The last one won't get in because of the dodgy redshift thing
    # ib_tracker += [ib]
    # bt += [brightness_temperature(ib, perturb[minarg], st if do_spin_temp else None)]

    # If a single redshift was passed, then pass back singletons.
    if singleton:
        ib_tracker = ib_tracker[0]
        bt = bt[0]
        perturb = perturb[0]

    return init_box, perturb, ib_tracker, bt


class LightCone:
    def __init__(self, redshift, user_params, cosmo_params, astro_params, flag_options, brightness_temp,
                 node_redshifts=None, global_xHI=None, global_brightness_temp=None):
        self.redshift = redshift
        self.user_params = user_params
        self.cosmo_params = cosmo_params
        self.astro_params = astro_params
        self.flag_options= flag_options
        self.brightness_temp = brightness_temp

        self.node_redshifts = node_redshifts
        self.global_xHI = global_xHI
        self.global_brightness_temp = global_brightness_temp

    @property
    def cell_size(self):
        return self.user_params.BOX_LEN/self.user_params.HII_DIM

    @property
    def lightcone_dimensions(self):
        return (self.user_params.BOX_LEN, self.user_params.BOX_LEN,
                self.n_slices*self.cell_size)

    @property
    def shape(self):
        return self.brightness_temp.shape

    @property
    def n_slices(self):
        return self.shape[-1]

    @property
    def lightcone_coords(self):
        return np.linspace(0, self.lightcone_dimensions[-1], self.n_slices)

    @property
    def lightcone_distances(self):
        return self.cosmo_params.cosmo.comoving_distance(self.redshift).value + self.lightcone_coords

    @property
    def lightcone_redshifts(self):
        return np.array([z_at_value(self.cosmo_params.cosmo.comoving_distance, d *units.Mpc) for d in self.lightcone_distances])


def run_lightcone(redshift, max_redshift=None, user_params=UserParams(), cosmo_params=CosmoParams(), astro_params=None,
                  flag_options=FlagOptions(), do_spin_temp=False, regenerate=False, write=True, direc=None,
                  z_step_factor=1.02, z_heat_max=None, init_box=None, perturb=None,
                  ):
    """
    Evaluates a full lightcone ending at a given redshift.

    This is generally the easiest and most efficient way to generate a lightcone, though it can be done manually by
    using the lower-level functions which are called by this function.

    Parameters
    ----------
    redshift: float
        The minimum redshift of the lightcone.
    max_redshift: float, optional
        The maximum redshift at which to keep lightcone information. By default, this is equal to `z_heat_max`.
        Note that this is not *exact*, but will be typically slightly exceeded.
    user_params : `~UserParams`, optional
        Defines the overall options and parameters of the run.
    user_params : :class:`~UserParams`, optional
        Defines the overall options and parameters of the run.
    cosmo_params : :class:`~CosmoParams`, optional
        Defines the cosmological parameters used to compute initial conditions.
    flag_options: :class:`~FlagOptions`, optional
        Some options passed to the reionization routine.
    do_spin_temp: bool, optional
        Whether to use spin temperature in the calculation, or assume the saturated limit.
    z_step_factor: float, optional
        How large the logarithmic steps between redshift are (if required).
    z_heat_max: float, optional
        Controls the global `Z_HEAT_MAX` parameter, which specifies the maximum redshift up to which heating sources
        are required to specify the ionization field. Beyond this, the ionization field is specified directly from
        the perturbed density field.

    Returns
    -------
    lightcone: :class:`~LightCone`
        The lightcone object.

    Other Parameters
    ----------------
    regenerate, write, direc
        See docs of :func:`initial_conditions` for more information.
    """
    user_params = UserParams(user_params)
    cosmo_params = CosmoParams(cosmo_params)
    flag_options = FlagOptions(flag_options)
    astro_params = AstroParams(astro_params, INHOMO_RECO=flag_options.INHOMO_RECO)

    cosmo_params, user_params, astro_params, flag_options = _get_inputs(
        [cosmo_params, user_params, astro_params, flag_options],
        init_box, perturb
    )

    if z_heat_max:
        global_params.Z_HEAT_MAX = z_heat_max

    if init_box is None:  # no need to get cosmo, user params out of it.
        init_box = initial_conditions(user_params, cosmo_params, write=write, regenerate=regenerate, direc=direc)

    if perturb is not None:
        _check_compatible_inputs(init_box, perturb, ignore_redshift=True)

    if redshift is None and perturb is None:
        raise ValueError("Either redshift or perturb must be given")

    if perturb is not None:
        redshift = perturb.redshift
    else:
        # The perturb field that we get here is at the *final* redshift, and can be used in TsBox.
        perturb = perturb_field(redshift=redshift, init_boxes=init_box, regenerate=regenerate, direc=direc)

    max_redshift = global_params.Z_HEAT_MAX if (flag_options.INHOMO_RECO or do_spin_temp or max_redshift is None) else max_redshift

    # Get the redshift through which we scroll and evaluate the ionization field.
    scrollz = _logscroll_redshifts(redshift, z_step_factor, max_redshift)

    # Here set up the lightcone box.
    # Get a length of the lightcone (bigger than it needs to be at first).
    d_at_redshift = cosmo_params.cosmo.comoving_distance(redshift).value
    Ltotal = cosmo_params.cosmo.comoving_distance(scrollz[0] * z_step_factor).value - d_at_redshift
    lc_distances = np.arange(0, Ltotal, user_params.BOX_LEN / user_params.HII_DIM)

    # Use max_redshift to get the actual distances we require.
    Lmax = cosmo_params.cosmo.comoving_distance(max_redshift).value - d_at_redshift
    first_greater = np.argwhere(lc_distances > Lmax)[0][0]

    # Get *at least* as far as max_redshift
    lc_distances = lc_distances[:(first_greater + 1)]
    # lc_redshifts = z_at_value(cosmo_params.cosmo.comoving_distance, lc_distances*units.Mpc)
    n_lightcone = len(lc_distances)
    lc = np.zeros((user_params.HII_DIM, user_params.HII_DIM, n_lightcone))

    scroll_distances = cosmo_params.cosmo.comoving_distance(scrollz).value - d_at_redshift

    # Iterate through redshift from top to bottom
    st, ib, bt = None, None, None
    lc_index = 0
    box_index = 0
    neutral_fraction = np.zeros(len(scrollz))
    global_signal = np.zeros(len(scrollz))


    for iz, z in enumerate(scrollz):
        # Best to get a perturb for this redshift, to pass to brightness_temperature
        this_perturb = perturb_field(redshift=z, init_boxes=init_box, regenerate=regenerate,
                                     direc=direc)

        if do_spin_temp:
            st2 = spin_temperature(
                redshift=z,
                previous_spin_temp=st,
                astro_params=astro_params, flag_options=flag_options,
                perturbed_field=this_perturb, regenerate=regenerate,
                init_boxes=init_box,
                z_heat_max=global_params.Z_HEAT_MAX, z_step_factor=z_step_factor,
                write=write, direc=direc
            )


        ib2 = ionize_box(
            redshift=z, previous_ionize_box=ib,
            init_boxes=init_box,
            perturbed_field=this_perturb,
            astro_params=astro_params, flag_options=flag_options,
            spin_temp=st2 if do_spin_temp else None,
            regenerate=regenerate,
            z_heat_max=global_params.Z_HEAT_MAX, z_step_factor=z_step_factor,
            write=write, direc=direc
        )

        # FIXME: Need perturb for this redshift, OR get it dynamically in brightness_temperature
        bt2 = brightness_temperature(ib2, this_perturb, st2 if do_spin_temp else None)

        # Save mean/global quantities
        neutral_fraction[iz] = np.mean(ib2.xH_box)
        global_signal[iz] = np.mean(bt2.brightness_temp)

        # HERE IS WHERE WE NEED TO DO THE INTERPOLATION ONTO THE LIGHTCONE!
        if z < max_redshift: # i.e. now redshift is in the bit where the user wants to save the lightcone:
            # Do linear interpolation only.
            prev_d = scroll_distances[iz - 1]
            this_d = scroll_distances[iz]

            # Get the cells that need to be filled on this iteration.
            these_distances = lc_distances[np.logical_and(lc_distances < prev_d, lc_distances >= this_d)]

            n = len(these_distances)
            ind = np.arange(-(box_index+n), -box_index)
            lc[:, :, -(lc_index+n):n_lightcone-lc_index] = (np.abs(prev_d - these_distances)*bt.brightness_temp.take(ind, axis=2, mode='wrap') +
                                               np.abs(this_d - these_distances)*bt2.brightness_temp.take(ind, axis=2, mode='wrap'))/\
                                              (np.abs(prev_d - this_d))

            lc_index += n
            box_index += n

        # Save current ones as old ones.
        if do_spin_temp: st = st2
        ib = ib2
        bt = bt2
    
    return LightCone(
        redshift, user_params, cosmo_params, astro_params, flag_options, lc,
        node_redshifts=scrollz, global_xHI = neutral_fraction, global_brightness_temp=global_signal
    )


def readbox(direc=None, fname=None, hash=None, kind=None, seed=None, load_data=True):
    """
    A function to read in a data set and return an appropriate object for it.

    Parameters
    ----------
    direc : str, optional
        The directory in which to search for the boxes. By default, this is the centrally-managed directory, given
        by the ``config.yml`` in ``.21CMMC``.
    fname: str, optional
        The filename (without directory) of the data set. If given, this will be preferentially used, and must exist.
    hash: str, optional
        The md5 hash of the object desired to be read. Required if `fname` not given.
    kind: str, optional
        The kind of dataset, eg. "InitialConditions". Will be the name of a class defined in :mod:`~wrapper`. Required
        if `fname` not given.
    seed: str or int, optional
        The random seed of the data set to be read. If not given, and filename not given, then a box will be read if
        it matches the kind and hash, with an arbitrary seed.
    load_data: bool, optional
        Whether to read in the data in the data set. Otherwise, only its defining parameters are read.

    Returns
    -------
    dataset:
        An output object, whose type depends on the kind of data set being read.
    """
    direc = direc or path.expanduser(config['boxdir'])

    # We either need fname, or hash and kind.
    if not fname and not (hash and kind):
        raise ValueError("Either fname must be supplied, or kind and hash")

    if fname:
        kind, hash, seed = _parse_fname(fname)

    if not seed:
        fname = kind + "_" + hash + "_r*.h5"
        files = glob.glob(path.join(direc, fname))
        if files:
            fname = files[0]
        else:
            raise IOError("No files exist with that kind and hash.")
    else:
        fname = kind + "_" + hash + "_r" + str(seed) + ".h5"

    # Now, open the file and read in the parameters
    with h5py.File(path.join(direc, fname), 'r') as f:
        # First get items out of attrs.
        top_level = {}
        for k, v in f.attrs.items():
            top_level[k] = v

        # Now descend into each group of parameters
        params = {}
        for grp_nm, grp in f.items():
            if grp_nm != kind:  # is a parameter
                params[grp_nm] = {}
                for k, v in grp.attrs.items():
                    params[grp_nm][k] = v

    # Need to map the parameters to input parameters.
    passed_parameters = {}
    for k, v in params.items():
        if "global_params" in k:
            for kk, vv in v.items():
                setattr(global_params, kk, vv)

        else:
            # The following line takes something like "cosmo_params", turns it into "CosmoParams", and instantiates
            # that particular class with the dictionary parameters.
            passed_parameters[k] = globals()[k.title().replace("_", "")](**v)

    for k, v in top_level.items():
        passed_parameters[k] = v

    # Make an instance of the object.
    inst = globals()[kind](**passed_parameters)

    # Read in the actual data (this avoids duplication of reading data).
    if load_data:
        inst.read(direc=direc)

    return inst


def _parse_fname(fname):
    try:
        kind = fname.split("_")[0]
        hash = fname.split("_")[1]
        seed = fname.split("_")[-1].split(".")[0][1:]
    except IndexError:
        raise ValueError("fname does not have correct format")

    if kind + "_" + hash + "_r" + seed + ".h5" != fname:
        raise ValueError("fname does not have correct format")

    return kind, hash, seed


def list_datasets(direc=None, kind=None, hash=None, seed=None):
    """
    Yield all datasets which match a given set of filters.

    Can be used to determine parameters of all cached datasets, in conjunction with readbox.

    Parameters
    ----------
    direc : str, optional
        The directory in which to search for the boxes. By default, this is the centrally-managed directory, given
        by the ``config.yml`` in ``.21CMMC``.
    kind: str, optional
        Filter by this kind. Must be one of "InitialConditions", "PerturbedField", "IonizedBox", "TsBox" or "BrightnessTemp".
    hash: str, optional
        Filter by this hash.
    seed: str, optional
        Filter by this seed.

    Yields
    ------
    fname: str
        The filename of the dataset (without directory).
    parts: tuple of strings
        The (kind, hash, seed) of the data set.
    """
    direc = direc or path.expanduser(config['boxdir'])

    kind = kind or "*"
    hash = hash or "*"
    seed = seed or "*"

    fname = path.join(direc, kind + "_" + hash + "_r" + seed + ".h5")

    files = [path.basename(file) for file in glob.glob(fname)]

    for file in files:
        yield file, _parse_fname(file)


def query_cache(direc=None, kind=None, hash=None, seed=None, show=True):
    """
    Walk through the cache, with given filters, and return all un-initialised dataset objects, optionally printing
    their representation to screen.

    Usefor for querying which kinds of datasets are available within the cache, and choosing one to read and use.

    Parameters
    ----------
    direc : str, optional
        The directory in which to search for the boxes. By default, this is the centrally-managed directory, given
        by the ``config.yml`` in ``.21CMMC``.
    kind: str, optional
        Filter by this kind. Must be one of "InitialConditions", "PerturbedField", "IonizedBox", "TsBox" or "BrightnessTemp".
    hash: str, optional
        Filter by this hash.
    seed: str, optional
        Filter by this seed.
    show: bool, optional
        Whether to print out a repr of each object that exists.

    Yields
    ------
    obj:
       Output objects, un-initialized.
    """
    for file, parts in list_datasets(direc, kind, hash, seed):
        cls = readbox(direc, fname=file, load_data=False)
        if show:
            print(file + ": " + str(cls))
        yield file, cls<|MERGE_RESOLUTION|>--- conflicted
+++ resolved
@@ -1359,14 +1359,9 @@
                 previous_spin_temp=st,
                 perturbed_field=perturb[redshift.index(z)] if z in redshift else None,
                 astro_params=astro_params, flag_options=flag_options,
-<<<<<<< HEAD
-                perturbed_field=perturb[minarg], z_step_factor=z_step_factor, regenerate=regenerate,
-                write=write, direc=direc, match_seed=True,
-=======
                 regenerate=regenerate,
                 init_boxes=init_box,
                 write=write, direc=direc, z_heat_max=global_params.Z_HEAT_MAX, z_step_factor=z_step_factor
->>>>>>> 96d13941
             )
 
             if z not in redshift:
