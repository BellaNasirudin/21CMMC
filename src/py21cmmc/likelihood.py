--- conflicted
+++ resolved
@@ -877,19 +877,12 @@
     required_cores = [(core.CoreCoevalModule, core.CoreLightConeModule)]
 
     # Mean and one sigma errors for the Planck constraints
-<<<<<<< HEAD
     # The Planck prior is modelled as a Gaussian: tau = 0.058 \pm 0.012 (https://arxiv.org/abs/1605.03507)
     #tau_mean = 0.058
     #tau_sigma = 0.012
 	# do Planck 2018(https://arxiv.org/pdf/1807.06209.pdf)
     tau_mean = 0.0544
     tau_sigma = 0.0073
-=======
-    # The Planck prior is modelled as a Gaussian: tau = 0.058 \pm 0.012
-    # (https://arxiv.org/abs/1605.03507)
-    tau_mean = 0.058
-    tau_sigma = 0.012
->>>>>>> 854a6159
 
     # Simple linear extrapolation of the redshift range provided by the user, to be
     # able to estimate the optical depth
@@ -917,31 +910,7 @@
         lnl : float
             The log-likelihood for the given model.
         """
-<<<<<<< HEAD
-        lnl = -0.5 * ((self.tau_mean - model["tau"]) / self.tau_sigma) ** 2
-        #print(lnl)
-        return lnl
-
-    @property
-    def _core(self):
-        """The core module used for the xHI global value"""
-        # Try using a lightcone
-        for m in self._cores:
-            if isinstance(m, core.CoreLightConeModule):
-                return m
-
-        # Otherwise try using a Coeval
-        for m in self._cores:
-            if isinstance(m, core.CoreCoevalModule):
-                return m
-
-        # Otherwise, give an error
-        raise AttributeError(
-            "The Planck Likelihood requires either a LightCone (preferred) or Coeval core module"
-        )
-=======
         return -0.5 * ((self.tau_mean - model["tau"]) / self.tau_sigma) ** 2
->>>>>>> 854a6159
 
     @property
     def _is_lightcone(self):
