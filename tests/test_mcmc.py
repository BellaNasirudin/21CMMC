import pytest

import logging
import numpy as np
import os
from pathlib import Path
from py21cmfast import LightCone

import py21cmmc as mcmc
from py21cmmc.cosmoHammer import (
    CosmoHammerSampler,
    HDFStorageUtil,
    LikelihoodComputationChain,
    Params,
)


@pytest.fixture(scope="module")
def core(cache: Path):
    return mcmc.CoreCoevalModule(
        redshift=9,
        user_params={"HII_DIM": 35, "DIM": 70},
        cache_mcmc=False,
        cache_dir=str(cache),
    )


@pytest.fixture(scope="module")
def core_lc(cache: Path):
    return mcmc.CoreLightConeModule(
        redshift=9,
        max_redshift=11,
        user_params={"HII_DIM": 35, "DIM": 70},
        cache_mcmc=False,
        cache_dir=str(cache),
    )


@pytest.fixture(scope="module")
def likelihood_coeval(tmpdirec: Path):
    return mcmc.Likelihood1DPowerCoeval(
        simulate=True, datafile=str(tmpdirec / "likelihood_coeval.npz")
    )


@pytest.fixture(scope="module")
def likelihood_lc(tmpdirec: Path):
    return mcmc.Likelihood1DPowerLightcone(
        simulate=True, datafile=str(tmpdirec / "likelihood_lc.npz")
    )


@pytest.fixture(scope="module")
def default_params():
    return {"HII_EFF_FACTOR": [30.0, 10.0, 50.0, 3.0], "ION_Tvir_MIN": [4.7, 2, 8, 0.1]}


def test_core_coeval_not_setup():
    core = mcmc.CoreCoevalModule(redshift=9)

    with pytest.raises(mcmc.NotAChain):
        core.chain


@pytest.fixture(scope="module")
def lc_core():
    return mcmc.CoreLightConeModule(
        redshift=7.0, max_redshift=8.0, user_params={"HII_DIM": 35, "DIM": 70}
    )


@pytest.fixture(scope="module")
def lc_core_ctx(lc_core):
    lk = mcmc.LikelihoodPlanck()

    chain = mcmc.build_computation_chain(lc_core, lk)

    assert lk._is_lightcone

    ctx = chain.createChainContext()
    lc_core.build_model_data(ctx)
    return ctx


def test_core_coeval_setup(core, likelihood_coeval):
    with pytest.raises(ValueError):  # If simulate is not true, and no datafile given...
        lk = mcmc.Likelihood1DPowerCoeval()
        mcmc.build_computation_chain(core, lk)

    chain = mcmc.build_computation_chain(core, likelihood_coeval)

    assert isinstance(core.chain, LikelihoodComputationChain)
    assert core.initial_conditions_seed is not None

    ctx = chain.build_model_data()

    assert ctx.get("xH_box") is not None
    assert ctx.get("brightness_temp") is not None

    assert not np.all(ctx.get("xH_box") == 0)
    assert not np.all(ctx.get("brightness_temp") == 0)


def test_core_coeval_init_cache(core, likelihood_coeval, caplog):
    """Ensures that perturb_field boxes are read in, rather than re-computed."""
    with caplog.at_level(logging.INFO):
        chain = mcmc.build_computation_chain(core, likelihood_coeval, setup=True)
        print(caplog.text)
    with caplog.at_level(logging.INFO):
        chain.build_model_data()
        assert "perturb_field boxes found and read in" in caplog.text


def test_core_lc_init_cache(core_lc, likelihood_lc, caplog):
    """Ensures that perturb_field boxes are read in, rather than re-computed."""
    chain = mcmc.build_computation_chain(core_lc, likelihood_lc, setup=True)

    with caplog.at_level(logging.INFO):
        ctx = chain.build_model_data()
        for z in ctx.get("lightcone").node_redshifts:
            assert (
                f"Existing z={z} perturb_field boxes found and read in" in caplog.text
            )


def test_mcmc(core, likelihood_coeval, default_params, tmpdirec):
    chain = mcmc.run_mcmc(
        core,
        likelihood_coeval,
        model_name="TEST",
        continue_sampling=False,
        datadir=str(tmpdirec),
        params=default_params,
        walkersRatio=2,
        burninIterations=0,
        sampleIterations=2,
        threadCount=1,
    )

    samples_from_chain = mcmc.get_samples(chain)
    samples_from_file = mcmc.get_samples(tmpdirec / "TEST")

    # make sure reading from file is the same as the chain.
    assert samples_from_chain.iteration == samples_from_file.iteration
    assert np.all(samples_from_file.accepted == samples_from_chain.accepted)
    assert np.all(samples_from_file.get_chain() == samples_from_chain.get_chain())

    assert all(
        c in ["HII_EFF_FACTOR", "ION_Tvir_MIN"] for c in samples_from_chain.param_names
    )
    assert samples_from_chain.has_blobs
    assert samples_from_chain.param_guess["HII_EFF_FACTOR"] == 30.0
    assert samples_from_chain.param_guess["ION_Tvir_MIN"] == 4.7


def test_continue_burnin(core, likelihood_coeval, default_params, tmpdirec):
    with pytest.raises(AssertionError):  # needs to be sampled for at least 1 iteration!
        mcmc.run_mcmc(
            core,
            likelihood_coeval,
            model_name="TESTBURNIN",
            continue_sampling=False,
            datadir=str(tmpdirec),
            params=default_params,
            walkersRatio=2,
            burninIterations=1,
            sampleIterations=0,
            threadCount=1,
        )

    chain = mcmc.run_mcmc(
        core,
        likelihood_coeval,
        model_name="TESTBURNIN",
        continue_sampling=False,
        datadir=str(tmpdirec),
        params=default_params,
        walkersRatio=2,
        burninIterations=1,
        sampleIterations=1,
        threadCount=1,
    )

    # HAVE TO SAVE THE CHAIN TO MEMORY HERE, BECAUSE THE OBJECT ACCESS THE FILE ON EVERY CALL,
    # WHICH MEANS IT CONSTANTLY UPDATES
    chain_b_chain = mcmc.get_samples(chain, burnin=True).get_chain()
    chain_s_chain = mcmc.get_samples(chain).get_chain()

    chain2 = mcmc.run_mcmc(
        core,
        likelihood_coeval,
        model_name="TESTBURNIN",
        continue_sampling=True,
        datadir=tmpdirec,
        params=default_params,
        walkersRatio=2,
        burninIterations=2,
        sampleIterations=1,
        threadCount=1,
    )

    burnin2 = mcmc.get_samples(chain2, burnin=True)
    chain2_b_chain = burnin2.get_chain()
    chain2_s_chain = mcmc.get_samples(chain).get_chain()

    assert likelihood_coeval._simulate is False  # because we're continuing sampling
    assert burnin2.iteration == 2
    assert np.all(
        chain2_b_chain[:1] == chain_b_chain
    )  # first 5 iteration should be unchanged

    # The actual samples *should* have been deleted, because they have different burnin times.
    assert not np.all(chain_s_chain == chain2_s_chain)

    chain3 = mcmc.run_mcmc(
        core,
        likelihood_coeval,
        model_name="TESTBURNIN",
        continue_sampling=True,
        datadir=tmpdirec,
        params=default_params,
        walkersRatio=2,
        burninIterations=2,
        sampleIterations=2,
        threadCount=1,
    )

    samples3 = chain3.samples
    assert samples3.iteration == 2

    chain3_b_chain = mcmc.get_samples(chain3, burnin=True).get_chain()
    assert np.all(chain3_b_chain == chain2_b_chain)

    chain3_s_chain = mcmc.get_samples(chain3).get_chain()
    assert np.all(chain2_s_chain == chain3_s_chain[:1])

    with pytest.raises(
        ValueError
    ):  # don't run if we already have all samples, and let the user know!
        mcmc.run_mcmc(
            core,
            likelihood_coeval,
            model_name="TESTBURNIN",
            continue_sampling=True,
            datadir=tmpdirec,
            params=default_params,
            walkersRatio=2,
            burninIterations=2,
            sampleIterations=2,
            threadCount=1,
        )

    # We set the _simulate back to True to have no side-effects.
    likelihood_coeval._simulate = True


def test_bad_continuation(core, likelihood_coeval, default_params, tmpdirec):
    "check if trying to continue a chain that isn't compatible with previous chain raises an error"

    mcmc.run_mcmc(
        core,
        likelihood_coeval,
        model_name="TESTBURNIN",
        continue_sampling=False,
        datadir=tmpdirec,
        params=default_params,
        walkersRatio=2,
        burninIterations=0,
        sampleIterations=1,
        threadCount=1,
    )

    with pytest.raises(RuntimeError):
        # core with different redshift
        core = mcmc.CoreCoevalModule(
            redshift=8,
            user_params={"HII_DIM": 35, "DIM": 70},
            cache_mcmc=False,
            cache_init=False,
        )
        mcmc.run_mcmc(
            core,
            likelihood_coeval,
            model_name="TESTBURNIN",
            continue_sampling=True,
            datadir=tmpdirec,
            params=default_params,
            walkersRatio=2,
            burninIterations=0,
            sampleIterations=2,
            threadCount=1,
        )


def test_init_pos_generator_good(core, likelihood_coeval, tmpdirec):
    params = Params(
        ("HII_EFF_FACTOR", [30.0, 10.0, 50.0, 10.0]), ("ION_Tvir_MIN", [4.7, 2, 8, 2])
    )

    chain = mcmc.build_computation_chain(core, likelihood_coeval, params=params)

    sampler = CosmoHammerSampler(
        continue_sampling=False,
        likelihoodComputationChain=chain,
        storageUtil=HDFStorageUtil(str(tmpdirec / "POSGENERATORTEST")),
        filePrefix=str(tmpdirec / "POSGENERATORTEST"),
        reuseBurnin=False,
        burninIterations=0,
        sampleIterations=1,
        walkersRatio=50,
    )

    pos = sampler.createInitPos()

    assert all(chain.isValid(p) for p in pos)


def test_init_pos_generator_bad(core, likelihood_coeval, tmpdirec):
    params = Params(
        ("HII_EFF_FACTOR", [30.0, 29.0, 31.0, 100.0]),
        ("ION_Tvir_MIN", [4.7, 4.6, 4.8, 20]),
    )

    chain = mcmc.build_computation_chain(core, likelihood_coeval, params=params)

    sampler = CosmoHammerSampler(
        continue_sampling=False,
        likelihoodComputationChain=chain,
        storageUtil=HDFStorageUtil(str(tmpdirec / "POSGENERATORTEST")),
        filePrefix=str(tmpdirec / "POSGENERATORTEST"),
        reuseBurnin=False,
        burninIterations=0,
        sampleIterations=1,
        walkersRatio=50,
    )

    with pytest.raises(ValueError):
        sampler.createInitPos()


def test_lightcone_core(lc_core, lc_core_ctx):
    lk = mcmc.Likelihood1DPowerLightcone(simulate=True)

    mcmc.build_computation_chain(lc_core, lk, setup=False)
    lk.setup()

    assert lc_core_ctx.contains("lightcone")
    assert isinstance(lc_core_ctx.get("lightcone"), LightCone)

    model = lk.reduce_data(lc_core_ctx)
    lk.store(model, lc_core_ctx.getData())

    assert all(k + "_0" in lc_core_ctx.getData() for k in model[0])


def test_planck(lc_core, lc_core_ctx):
    lk = mcmc.LikelihoodPlanck()

    with pytest.raises(mcmc.NotAChain):
        assert lk._is_lightcone

    mcmc.build_computation_chain(lc_core, lk, setup=False)
    lk.setup()

    model = lk.reduce_data(lc_core_ctx)
    assert "tau" in model


def test_neutral_fraction(lc_core, lc_core_ctx):
    with pytest.raises(ValueError):
        mcmc.build_computation_chain(
            mcmc.CoreLuminosityFunction(
                redshift=7, sigma=1
            ),  # Bad core for neutral fraction
            mcmc.LikelihoodNeutralFraction(),
        )

    lk = mcmc.LikelihoodNeutralFraction()

    mcmc.build_computation_chain(lc_core, lk, setup=False)
    lk.setup()

    assert lc_core in lk.lightcone_modules
    assert len(lk.coeval_modules) == 0
    assert lk._require_spline

    model = lk.reduce_data(lc_core_ctx)

    assert "xHI" in model


def test_greig(lc_core, lc_core_ctx):
    lk = mcmc.LikelihoodGreig()

    mcmc.build_computation_chain(lc_core, lk, setup=False)
    lk.setup()

    assert lc_core in lk.lightcone_modules
    assert len(lk.coeval_modules) == 0
    assert lk._require_spline

    model = lk.reduce_data(lc_core_ctx)

    assert "xHI" in model


def test_global_signal(lc_core, lc_core_ctx):
    lk = mcmc.LikelihoodGlobalSignal(simulate=True)

    mcmc.build_computation_chain(lc_core, lk, setup=False)
    lk.setup()

    model = lk.reduce_data(lc_core_ctx)

    assert "frequencies" in model


def test_edges_timing_only(lc_core, lc_core_ctx):
    lk = mcmc.LikelihoodEDGES(simulate=True)

    mcmc.build_computation_chain(lc_core, lk, setup=False)
    lk.setup()

    model = lk.reduce_data(lc_core_ctx)

    assert "freq_tb_min" in model


def test_edges(lc_core, lc_core_ctx):
    lk = mcmc.LikelihoodEDGES(simulate=True, use_width=True)

    mcmc.build_computation_chain(lc_core, lk, setup=False)
    lk.setup()

    model = lk.reduce_data(lc_core_ctx)

    assert "freq_tb_min" in model
    assert "fwhm" in model


def test_load_chain(core, likelihood_coeval, default_params, tmpdirec):
    mcmc.run_mcmc(
        core,
        likelihood_coeval,
        model_name="TESTLOADCHAIN",
        continue_sampling=False,
        datadir=tmpdirec,
        params=default_params,
        walkersRatio=2,
        burninIterations=0,
        sampleIterations=1,
        threadCount=1,
    )

    lcc = mcmc.load_primitive_chain("TESTLOADCHAIN", direc=tmpdirec)

    assert lcc.getCoreModules()[0].redshift == core.redshift


def test_wrong_ctx_variable():
    core = mcmc.CoreCoevalModule(
        redshift=6,
        user_params={"HII_DIM": 35, "BOX_LEN": 70},
        ctx_variables=("bad_key", "good key"),
    )
    lk = mcmc.Likelihood1DPowerCoeval(use_data=False)

    chain = mcmc.build_computation_chain(core, lk, setup=False)

    with pytest.raises(ValueError):
        chain.build_model_data()


def test_wrong_lf_paring():
    redshifts = [6, 7, 8, 10]
    with pytest.raises(ValueError):
        cores = [
            mcmc.CoreLuminosityFunction(redshift=z, sigma=0, name="lf")
            for z in redshifts
        ]
        lks = [mcmc.LikelihoodLuminosityFunction(name="lf") for z in redshifts]
        mcmc.build_computation_chain(cores, lks, setup=True)

    cores = [
        mcmc.CoreLuminosityFunction(redshift=z, sigma=0, name="lfz%d" % z)
        for z in redshifts
    ]
    lks = [mcmc.LikelihoodLuminosityFunction(name="lfz%d" % z) for z in redshifts]
    mcmc.build_computation_chain(cores, lks, setup=True)


def test_wrong_lf_redshift():
    with pytest.raises(ValueError):
        cores = [
            mcmc.CoreLuminosityFunction(redshift=9, sigma=0, name="lf"),
        ]
        lks = [
            mcmc.LikelihoodLuminosityFunction(name="lf"),
        ]
<<<<<<< HEAD
        mcmc.build_computation_chain(cores, lks, setup=True)


def test_planckpowerspectra(lc_core, default_params, tmpdirec):
    mcmc.run_mcmc(
        [
	    lc_core,
            mcmc.CoreCMB(z_extrap_max=30),
        ],
        mcmc.LikelihoodPlanckPowerSpectra(name_lkl="Planck_lowl_EE"),
        model_name="TESTPLANCK",
        continue_sampling=False,
        datadir=tmpdirec.strpath,
        params=default_params,
        walkersRatio=2,
        burninIterations=0,
        sampleIterations=2,
        threadCount=1,
    )
=======
        mcmc.build_computation_chain(cores, lks, setup=True)
>>>>>>> fbb18e42
<|MERGE_RESOLUTION|>--- conflicted
+++ resolved
@@ -497,16 +497,16 @@
         lks = [
             mcmc.LikelihoodLuminosityFunction(name="lf"),
         ]
-<<<<<<< HEAD
         mcmc.build_computation_chain(cores, lks, setup=True)
 
 
 def test_planckpowerspectra(lc_core, default_params, tmpdirec):
+    cores = [
+        lc_core,
+        mcmc.CoreCMB(z_extrap_max=30),
+    ]
     mcmc.run_mcmc(
-        [
-	    lc_core,
-            mcmc.CoreCMB(z_extrap_max=30),
-        ],
+        cores,
         mcmc.LikelihoodPlanckPowerSpectra(name_lkl="Planck_lowl_EE"),
         model_name="TESTPLANCK",
         continue_sampling=False,
@@ -516,7 +516,4 @@
         burninIterations=0,
         sampleIterations=2,
         threadCount=1,
-    )
-=======
-        mcmc.build_computation_chain(cores, lks, setup=True)
->>>>>>> fbb18e42
+    )